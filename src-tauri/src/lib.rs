--- conflicted
+++ resolved
@@ -113,11 +113,8 @@
             commands::stop_rpc_server,
             commands::get_rpc_run_on_startup,
             commands::set_rpc_run_on_startup,
-<<<<<<< HEAD
             commands::switch_wallet,
-=======
             commands::move_key,
->>>>>>> be934b29
         ])
         .events(collect_events![SyncEvent]);
 
