
// This file was generated by [tauri-specta](https://github.com/oscartbeaumont/tauri-specta). Do not edit this file manually.

/** user-defined commands **/


export const commands = {
async initialize() : Promise<null> {
    return await TAURI_INVOKE("initialize");
},
async login(req: Login) : Promise<LoginResponse> {
    return await TAURI_INVOKE("login", { req });
},
async logout(req: Logout) : Promise<LogoutResponse> {
    return await TAURI_INVOKE("logout", { req });
},
async resync(req: Resync) : Promise<ResyncResponse> {
    return await TAURI_INVOKE("resync", { req });
},
async generateMnemonic(req: GenerateMnemonic) : Promise<GenerateMnemonicResponse> {
    return await TAURI_INVOKE("generate_mnemonic", { req });
},
async importKey(req: ImportKey) : Promise<ImportKeyResponse> {
    return await TAURI_INVOKE("import_key", { req });
},
async deleteKey(req: DeleteKey) : Promise<DeleteKeyResponse> {
    return await TAURI_INVOKE("delete_key", { req });
},
async renameKey(req: RenameKey) : Promise<RenameKeyResponse> {
    return await TAURI_INVOKE("rename_key", { req });
},
async getKeys(req: GetKeys) : Promise<GetKeysResponse> {
    return await TAURI_INVOKE("get_keys", { req });
},
async getKey(req: GetKey) : Promise<GetKeyResponse> {
    return await TAURI_INVOKE("get_key", { req });
},
async getSecretKey(req: GetSecretKey) : Promise<GetSecretKeyResponse> {
    return await TAURI_INVOKE("get_secret_key", { req });
},
async sendXch(req: SendXch) : Promise<TransactionResponse> {
    return await TAURI_INVOKE("send_xch", { req });
},
async bulkSendXch(req: BulkSendXch) : Promise<TransactionResponse> {
    return await TAURI_INVOKE("bulk_send_xch", { req });
},
async combineXch(req: CombineXch) : Promise<TransactionResponse> {
    return await TAURI_INVOKE("combine_xch", { req });
},
async autoCombineXch(req: AutoCombineXch) : Promise<TransactionResponse> {
    return await TAURI_INVOKE("auto_combine_xch", { req });
},
async splitXch(req: SplitXch) : Promise<TransactionResponse> {
    return await TAURI_INVOKE("split_xch", { req });
},
async sendCat(req: SendCat) : Promise<TransactionResponse> {
    return await TAURI_INVOKE("send_cat", { req });
},
async bulkSendCat(req: BulkSendCat) : Promise<TransactionResponse> {
    return await TAURI_INVOKE("bulk_send_cat", { req });
},
async combineCat(req: CombineCat) : Promise<TransactionResponse> {
    return await TAURI_INVOKE("combine_cat", { req });
},
async autoCombineCat(req: AutoCombineCat) : Promise<TransactionResponse> {
    return await TAURI_INVOKE("auto_combine_cat", { req });
},
async splitCat(req: SplitCat) : Promise<TransactionResponse> {
    return await TAURI_INVOKE("split_cat", { req });
},
async issueCat(req: IssueCat) : Promise<TransactionResponse> {
    return await TAURI_INVOKE("issue_cat", { req });
},
async createDid(req: CreateDid) : Promise<TransactionResponse> {
    return await TAURI_INVOKE("create_did", { req });
},
async bulkMintNfts(req: BulkMintNfts) : Promise<BulkMintNftsResponse> {
    return await TAURI_INVOKE("bulk_mint_nfts", { req });
},
async transferNfts(req: TransferNfts) : Promise<TransactionResponse> {
    return await TAURI_INVOKE("transfer_nfts", { req });
},
async transferDids(req: TransferDids) : Promise<TransactionResponse> {
    return await TAURI_INVOKE("transfer_dids", { req });
},
async normalizeDids(req: NormalizeDids) : Promise<TransactionResponse> {
    return await TAURI_INVOKE("normalize_dids", { req });
},
async addNftUri(req: AddNftUri) : Promise<TransactionResponse> {
    return await TAURI_INVOKE("add_nft_uri", { req });
},
async assignNftsToDid(req: AssignNftsToDid) : Promise<TransactionResponse> {
    return await TAURI_INVOKE("assign_nfts_to_did", { req });
},
async signCoinSpends(req: SignCoinSpends) : Promise<SignCoinSpendsResponse> {
    return await TAURI_INVOKE("sign_coin_spends", { req });
},
async viewCoinSpends(req: ViewCoinSpends) : Promise<ViewCoinSpendsResponse> {
    return await TAURI_INVOKE("view_coin_spends", { req });
},
async submitTransaction(req: SubmitTransaction) : Promise<SubmitTransactionResponse> {
    return await TAURI_INVOKE("submit_transaction", { req });
},
async getSyncStatus(req: GetSyncStatus) : Promise<GetSyncStatusResponse> {
    return await TAURI_INVOKE("get_sync_status", { req });
},
async checkAddress(req: CheckAddress) : Promise<CheckAddressResponse> {
    return await TAURI_INVOKE("check_address", { req });
},
async getDerivations(req: GetDerivations) : Promise<GetDerivationsResponse> {
    return await TAURI_INVOKE("get_derivations", { req });
},
async getXchCoins(req: GetXchCoins) : Promise<GetXchCoinsResponse> {
    return await TAURI_INVOKE("get_xch_coins", { req });
},
async getCatCoins(req: GetCatCoins) : Promise<GetCatCoinsResponse> {
    return await TAURI_INVOKE("get_cat_coins", { req });
},
async getCats(req: GetCats) : Promise<GetCatsResponse> {
    return await TAURI_INVOKE("get_cats", { req });
},
async getCat(req: GetCat) : Promise<GetCatResponse> {
    return await TAURI_INVOKE("get_cat", { req });
},
async getDids(req: GetDids) : Promise<GetDidsResponse> {
    return await TAURI_INVOKE("get_dids", { req });
},
async getMinterDidIds(req: GetMinterDidIds) : Promise<GetMinterDidIdsResponse> {
    return await TAURI_INVOKE("get_minter_did_ids", { req });
},
async getNftCollections(req: GetNftCollections) : Promise<GetNftCollectionsResponse> {
    return await TAURI_INVOKE("get_nft_collections", { req });
},
async getNftCollection(req: GetNftCollection) : Promise<GetNftCollectionResponse> {
    return await TAURI_INVOKE("get_nft_collection", { req });
},
async getNfts(req: GetNfts) : Promise<GetNftsResponse> {
    return await TAURI_INVOKE("get_nfts", { req });
},
async getNft(req: GetNft) : Promise<GetNftResponse> {
    return await TAURI_INVOKE("get_nft", { req });
},
async getNftData(req: GetNftData) : Promise<GetNftDataResponse> {
    return await TAURI_INVOKE("get_nft_data", { req });
},
async getNftIcon(req: GetNftIcon) : Promise<GetNftIconResponse> {
    return await TAURI_INVOKE("get_nft_icon", { req });
},
async getNftThumbnail(req: GetNftThumbnail) : Promise<GetNftThumbnailResponse> {
    return await TAURI_INVOKE("get_nft_thumbnail", { req });
},
async getPendingTransactions(req: GetPendingTransactions) : Promise<GetPendingTransactionsResponse> {
    return await TAURI_INVOKE("get_pending_transactions", { req });
},
async getTransactions(req: GetTransactions) : Promise<GetTransactionsResponse> {
    return await TAURI_INVOKE("get_transactions", { req });
},
async getTransactionsByItemId(req: GetTransactionsByItemId) : Promise<GetTransactionsByItemIdResponse> {
    return await TAURI_INVOKE("get_transactions_by_item_id", { req });
},
async getTransaction(req: GetTransaction) : Promise<GetTransactionResponse> {
    return await TAURI_INVOKE("get_transaction", { req });
},
async validateAddress(address: string) : Promise<boolean> {
    return await TAURI_INVOKE("validate_address", { address });
},
async makeOffer(req: MakeOffer) : Promise<MakeOfferResponse> {
    return await TAURI_INVOKE("make_offer", { req });
},
async takeOffer(req: TakeOffer) : Promise<TakeOfferResponse> {
    return await TAURI_INVOKE("take_offer", { req });
},
async combineOffers(req: CombineOffers) : Promise<CombineOffersResponse> {
    return await TAURI_INVOKE("combine_offers", { req });
},
async viewOffer(req: ViewOffer) : Promise<ViewOfferResponse> {
    return await TAURI_INVOKE("view_offer", { req });
},
async importOffer(req: ImportOffer) : Promise<ImportOfferResponse> {
    return await TAURI_INVOKE("import_offer", { req });
},
async getOffers(req: GetOffers) : Promise<GetOffersResponse> {
    return await TAURI_INVOKE("get_offers", { req });
},
async getOffer(req: GetOffer) : Promise<GetOfferResponse> {
    return await TAURI_INVOKE("get_offer", { req });
},
async deleteOffer(req: DeleteOffer) : Promise<DeleteOfferResponse> {
    return await TAURI_INVOKE("delete_offer", { req });
},
async cancelOffer(req: CancelOffer) : Promise<TransactionResponse> {
    return await TAURI_INVOKE("cancel_offer", { req });
},
async networkConfig() : Promise<NetworkConfig> {
    return await TAURI_INVOKE("network_config");
},
async setDiscoverPeers(req: SetDiscoverPeers) : Promise<SetDiscoverPeersResponse> {
    return await TAURI_INVOKE("set_discover_peers", { req });
},
async setTargetPeers(req: SetTargetPeers) : Promise<SetTargetPeersResponse> {
    return await TAURI_INVOKE("set_target_peers", { req });
},
async setNetwork(req: SetNetwork) : Promise<SetNetworkResponse> {
    return await TAURI_INVOKE("set_network", { req });
},
async setNetworkOverride(req: SetNetworkOverride) : Promise<SetNetworkOverrideResponse> {
    return await TAURI_INVOKE("set_network_override", { req });
},
async walletConfig(fingerprint: number) : Promise<Wallet | null> {
    return await TAURI_INVOKE("wallet_config", { fingerprint });
},
async getNetworks(req: GetNetworks) : Promise<NetworkList> {
    return await TAURI_INVOKE("get_networks", { req });
},
async getNetwork(req: GetNetwork) : Promise<GetNetworkResponse> {
    return await TAURI_INVOKE("get_network", { req });
},
async updateCat(req: UpdateCat) : Promise<UpdateCatResponse> {
    return await TAURI_INVOKE("update_cat", { req });
},
async removeCat(req: RemoveCat) : Promise<RemoveCatResponse> {
    return await TAURI_INVOKE("remove_cat", { req });
},
async updateDid(req: UpdateDid) : Promise<UpdateDidResponse> {
    return await TAURI_INVOKE("update_did", { req });
},
async updateNft(req: UpdateNft) : Promise<UpdateNftResponse> {
    return await TAURI_INVOKE("update_nft", { req });
},
async updateNftCollection(req: UpdateNftCollection) : Promise<UpdateNftCollectionResponse> {
    return await TAURI_INVOKE("update_nft_collection", { req });
},
async redownloadNft(req: RedownloadNft) : Promise<RedownloadNftResponse> {
    return await TAURI_INVOKE("redownload_nft", { req });
},
async increaseDerivationIndex(req: IncreaseDerivationIndex) : Promise<IncreaseDerivationIndexResponse> {
    return await TAURI_INVOKE("increase_derivation_index", { req });
},
async getPeers(req: GetPeers) : Promise<GetPeersResponse> {
    return await TAURI_INVOKE("get_peers", { req });
},
async addPeer(req: AddPeer) : Promise<AddPeerResponse> {
    return await TAURI_INVOKE("add_peer", { req });
},
async removePeer(req: RemovePeer) : Promise<RemovePeerResponse> {
    return await TAURI_INVOKE("remove_peer", { req });
},
async filterUnlockedCoins(req: FilterUnlockedCoins) : Promise<FilterUnlockedCoinsResponse> {
    return await TAURI_INVOKE("filter_unlocked_coins", { req });
},
async getAssetCoins(req: GetAssetCoins) : Promise<SpendableCoin[]> {
    return await TAURI_INVOKE("get_asset_coins", { req });
},
async signMessageWithPublicKey(req: SignMessageWithPublicKey) : Promise<SignMessageWithPublicKeyResponse> {
    return await TAURI_INVOKE("sign_message_with_public_key", { req });
},
async signMessageByAddress(req: SignMessageByAddress) : Promise<SignMessageByAddressResponse> {
    return await TAURI_INVOKE("sign_message_by_address", { req });
},
async sendTransactionImmediately(req: SendTransactionImmediately) : Promise<SendTransactionImmediatelyResponse> {
    return await TAURI_INVOKE("send_transaction_immediately", { req });
},
async isRpcRunning() : Promise<boolean> {
    return await TAURI_INVOKE("is_rpc_running");
},
async startRpcServer() : Promise<null> {
    return await TAURI_INVOKE("start_rpc_server");
},
async stopRpcServer() : Promise<null> {
    return await TAURI_INVOKE("stop_rpc_server");
},
async getRpcRunOnStartup() : Promise<boolean> {
    return await TAURI_INVOKE("get_rpc_run_on_startup");
},
async setRpcRunOnStartup(runOnStartup: boolean) : Promise<null> {
    return await TAURI_INVOKE("set_rpc_run_on_startup", { runOnStartup });
},
<<<<<<< HEAD
async switchWallet() : Promise<null> {
    return await TAURI_INVOKE("switch_wallet");
=======
async moveKey(fingerprint: number, index: number) : Promise<null> {
    return await TAURI_INVOKE("move_key", { fingerprint, index });
>>>>>>> be934b29
}
}

/** user-defined events **/


export const events = __makeEvents__<{
syncEvent: SyncEvent
}>({
syncEvent: "sync-event"
})

/** user-defined constants **/



/** user-defined types **/

export type AddNftUri = { nft_id: string; uri: string; fee: Amount; kind: NftUriKind; auto_submit?: boolean }
export type AddPeer = { ip: string }
export type AddPeerResponse = Record<string, never>
export type AddressKind = "own" | "burn" | "launcher" | "offer" | "external" | "unknown"
export type Amount = string | number
export type AssetCoinType = "cat" | "did" | "nft"
export type Assets = { xch: Amount; cats: CatAmount[]; nfts: string[] }
export type AssignNftsToDid = { nft_ids: string[]; did_id: string | null; fee: Amount; auto_submit?: boolean }
export type AutoCombineCat = { asset_id: string; max_coins: number; max_coin_amount: Amount | null; fee: Amount; auto_submit?: boolean }
export type AutoCombineXch = { max_coins: number; max_coin_amount: Amount | null; fee: Amount; auto_submit?: boolean }
export type BulkMintNfts = { mints: NftMint[]; did_id: string; fee: Amount; auto_submit?: boolean }
export type BulkMintNftsResponse = { nft_ids: string[]; summary: TransactionSummary; coin_spends: CoinSpendJson[] }
export type BulkSendCat = { asset_id: string; addresses: string[]; amount: Amount; fee: Amount; memos?: string[]; auto_submit?: boolean }
export type BulkSendXch = { addresses: string[]; amount: Amount; fee: Amount; memos?: string[]; auto_submit?: boolean }
export type CancelOffer = { offer_id: string; fee: Amount; auto_submit?: boolean }
export type CatAmount = { asset_id: string; amount: Amount }
export type CatRecord = { asset_id: string; name: string | null; ticker: string | null; description: string | null; icon_url: string | null; visible: boolean; balance: Amount }
export type ChangeMode = { mode: "default" } | 
/**
 * Reuse the first address of coins involved in the transaction
 * as the change address for the output. This improves compatibility
 * with wallets which do not support multiple addresses.
 */
{ mode: "same" } | 
/**
 * Use an address that has not been used before as the change address
 * for the output. This is beneficial for privacy, but results in more
 * addresses being generated and used which can make syncing slower.
 */
{ mode: "new" }
export type CheckAddress = { address: string }
export type CheckAddressResponse = { valid: boolean }
export type Coin = { parent_coin_info: string; puzzle_hash: string; amount: number }
export type CoinJson = { parent_coin_info: string; puzzle_hash: string; amount: Amount }
export type CoinRecord = { coin_id: string; address: string; amount: Amount; created_height: number | null; spent_height: number | null; create_transaction_id: string | null; spend_transaction_id: string | null; offer_id: string | null; spent_timestamp: number | null; created_timestamp: number | null }
export type CoinSpend = { coin: Coin; puzzle_reveal: string; solution: string }
export type CoinSpendJson = { coin: CoinJson; puzzle_reveal: string; solution: string }
export type CombineCat = { coin_ids: string[]; fee: Amount; auto_submit?: boolean }
export type CombineOffers = { offers: string[] }
export type CombineOffersResponse = { offer: string }
export type CombineXch = { coin_ids: string[]; fee: Amount; auto_submit?: boolean }
export type CreateDid = { name: string; fee: Amount; auto_submit?: boolean }
export type DeleteKey = { fingerprint: number }
export type DeleteKeyResponse = Record<string, never>
export type DeleteOffer = { offer_id: string }
export type DeleteOfferResponse = Record<string, never>
export type DerivationMode = { mode: "default" } | 
/**
 * Automatically generate new addresses if there aren't enough that
 * haven't been used yet.
 */
{ mode: "auto"; derivation_batch_size: number } | 
/**
 * Don't generate any new addresses, only use existing ones.
 */
{ mode: "static" }
export type DerivationRecord = { index: number; public_key: string; address: string }
export type DidRecord = { launcher_id: string; name: string | null; visible: boolean; coin_id: string; address: string; amount: Amount; recovery_hash: string | null; created_height: number | null; create_transaction_id: string | null }
export type Error = { kind: ErrorKind; reason: string }
export type ErrorKind = "wallet" | "api" | "not_found" | "unauthorized" | "internal" | "database_migration"
export type FilterUnlockedCoins = { coin_ids: string[] }
export type FilterUnlockedCoinsResponse = { coin_ids: string[] }
export type GenerateMnemonic = { use_24_words: boolean }
export type GenerateMnemonicResponse = { mnemonic: string }
export type GetAssetCoins = { type?: AssetCoinType | null; assetId?: string | null; includedLocked?: boolean | null; offset?: number | null; limit?: number | null }
export type GetCat = { asset_id: string }
export type GetCatCoins = { asset_id: string }
export type GetCatCoinsResponse = { coins: CoinRecord[] }
export type GetCatResponse = { cat: CatRecord | null }
export type GetCats = Record<string, never>
export type GetCatsResponse = { cats: CatRecord[] }
export type GetDerivations = { hardened?: boolean; offset: number; limit: number }
export type GetDerivationsResponse = { derivations: DerivationRecord[] }
export type GetDids = Record<string, never>
export type GetDidsResponse = { dids: DidRecord[] }
export type GetKey = { fingerprint?: number | null }
export type GetKeyResponse = { key: KeyInfo | null }
export type GetKeys = Record<string, never>
export type GetKeysResponse = { keys: KeyInfo[] }
export type GetMinterDidIds = { offset: number; limit: number }
export type GetMinterDidIdsResponse = { did_ids: string[]; total: number }
export type GetNetwork = Record<string, never>
export type GetNetworkResponse = { network: Network; kind: NetworkKind }
export type GetNetworks = Record<string, never>
export type GetNft = { nft_id: string }
export type GetNftCollection = { collection_id: string | null }
export type GetNftCollectionResponse = { collection: NftCollectionRecord | null }
export type GetNftCollections = { offset: number; limit: number; include_hidden: boolean }
export type GetNftCollectionsResponse = { collections: NftCollectionRecord[]; total: number }
export type GetNftData = { nft_id: string }
export type GetNftDataResponse = { data: NftData | null }
export type GetNftIcon = { nft_id: string }
export type GetNftIconResponse = { icon: string | null }
export type GetNftResponse = { nft: NftRecord | null }
export type GetNftThumbnail = { nft_id: string }
export type GetNftThumbnailResponse = { thumbnail: string | null }
export type GetNfts = { collection_id?: string | null; minter_did_id?: string | null; owner_did_id?: string | null; name?: string | null; offset: number; limit: number; sort_mode: NftSortMode; include_hidden: boolean }
export type GetNftsResponse = { nfts: NftRecord[]; total: number }
export type GetOffer = { offer_id: string }
export type GetOfferResponse = { offer: OfferRecord }
export type GetOffers = Record<string, never>
export type GetOffersResponse = { offers: OfferRecord[] }
export type GetPeers = Record<string, never>
export type GetPeersResponse = { peers: PeerRecord[] }
export type GetPendingTransactions = Record<string, never>
export type GetPendingTransactionsResponse = { transactions: PendingTransactionRecord[] }
export type GetSecretKey = { fingerprint: number }
export type GetSecretKeyResponse = { secrets: SecretKeyInfo | null }
export type GetSyncStatus = Record<string, never>
export type GetSyncStatusResponse = { balance: Amount; unit: Unit; synced_coins: number; total_coins: number; receive_address: string; burn_address: string }
export type GetTransaction = { height: number }
export type GetTransactionResponse = { transaction: TransactionRecord }
export type GetTransactions = { offset: number; limit: number; ascending: boolean; find_value: string | null }
export type GetTransactionsByItemId = { offset: number; limit: number; ascending: boolean; id: string | null }
export type GetTransactionsByItemIdResponse = { transactions: TransactionRecord[]; total: number }
export type GetTransactionsResponse = { transactions: TransactionRecord[]; total: number }
export type GetXchCoins = Record<string, never>
export type GetXchCoinsResponse = { coins: CoinRecord[] }
export type ImportKey = { name: string; key: string; derivation_index?: number; save_secrets?: boolean; login?: boolean }
export type ImportKeyResponse = { fingerprint: number }
export type ImportOffer = { offer: string }
export type ImportOfferResponse = Record<string, never>
export type IncreaseDerivationIndex = { hardened: boolean; index: number }
export type IncreaseDerivationIndexResponse = Record<string, never>
export type InheritedNetwork = "mainnet" | "testnet11"
export type IssueCat = { name: string; ticker: string; amount: Amount; fee: Amount; auto_submit?: boolean }
export type KeyInfo = { name: string; fingerprint: number; public_key: string; kind: KeyKind; has_secrets: boolean }
export type KeyKind = "bls"
export type LineageProof = { parentName: string | null; innerPuzzleHash: string | null; amount: number | null }
export type Login = { fingerprint: number }
export type LoginResponse = Record<string, never>
export type Logout = Record<string, never>
export type LogoutResponse = Record<string, never>
export type MakeOffer = { requested_assets: Assets; offered_assets: Assets; fee: Amount; receive_address?: string | null; expires_at_second?: number | null; auto_import?: boolean }
export type MakeOfferResponse = { offer: string; offer_id: string }
export type Network = { name: string; ticker: string; prefix?: string | null; precision: number; network_id?: string | null; default_port: number; genesis_challenge: string; agg_sig_me?: string | null; dns_introducers: string[]; peer_introducers: string[]; inherit?: InheritedNetwork | null }
export type NetworkConfig = { default_network: string; target_peers: number; discover_peers: boolean }
export type NetworkKind = "mainnet" | "testnet" | "unknown"
export type NetworkList = { networks: Network[] }
export type NftCollectionRecord = { collection_id: string; did_id: string; metadata_collection_id: string; visible: boolean; name: string | null; icon: string | null }
export type NftData = { blob: string | null; mime_type: string | null; hash_matches: boolean; metadata_json: string | null; metadata_hash_matches: boolean }
export type NftMint = { address?: string | null; edition_number?: number | null; edition_total?: number | null; data_hash?: string | null; data_uris?: string[]; metadata_hash?: string | null; metadata_uris?: string[]; license_hash?: string | null; license_uris?: string[]; royalty_address?: string | null; royalty_ten_thousandths?: number }
export type NftRecord = { launcher_id: string; collection_id: string | null; collection_name: string | null; minter_did: string | null; owner_did: string | null; visible: boolean; sensitive_content: boolean; name: string | null; created_height: number | null; coin_id: string; address: string; royalty_address: string; royalty_ten_thousandths: number; data_uris: string[]; data_hash: string | null; metadata_uris: string[]; metadata_hash: string | null; license_uris: string[]; license_hash: string | null; edition_number: number | null; edition_total: number | null }
export type NftSortMode = "name" | "recent"
export type NftUriKind = "data" | "metadata" | "license"
export type NormalizeDids = { did_ids: string[]; fee: Amount; auto_submit?: boolean }
export type OfferAssets = { xch: OfferXch; cats: { [key in string]: OfferCat }; nfts: { [key in string]: OfferNft } }
export type OfferCat = { amount: Amount; royalty: Amount; name: string | null; ticker: string | null; icon_url: string | null }
export type OfferNft = { icon: string | null; name: string | null; royalty_ten_thousandths: number; royalty_address: string }
export type OfferRecord = { offer_id: string; offer: string; status: OfferRecordStatus; creation_date: string; summary: OfferSummary }
export type OfferRecordStatus = "active" | "completed" | "cancelled" | "expired"
export type OfferSummary = { fee: Amount; maker: OfferAssets; taker: OfferAssets; expiration_height: number | null; expiration_timestamp: number | null }
export type OfferXch = { amount: Amount; royalty: Amount }
export type PeerRecord = { ip_addr: string; port: number; peak_height: number }
export type PendingTransactionRecord = { transaction_id: string; fee: Amount; submitted_at: string | null }
export type RedownloadNft = { nft_id: string }
export type RedownloadNftResponse = Record<string, never>
export type RemoveCat = { asset_id: string }
export type RemoveCatResponse = Record<string, never>
export type RemovePeer = { ip: string; ban: boolean }
export type RemovePeerResponse = Record<string, never>
export type RenameKey = { fingerprint: number; name: string }
export type RenameKeyResponse = Record<string, never>
export type Resync = { fingerprint: number; delete_offer_files?: boolean; delete_unhardened_derivations?: boolean; delete_hardened_derivations?: boolean; delete_blockinfo?: boolean }
export type ResyncResponse = Record<string, never>
export type SecretKeyInfo = { mnemonic: string | null; secret_key: string }
export type SendCat = { asset_id: string; address: string; amount: Amount; fee: Amount; memos?: string[]; auto_submit?: boolean }
export type SendTransactionImmediately = { spend_bundle: SpendBundle }
export type SendTransactionImmediatelyResponse = { status: number; error: string | null }
export type SendXch = { address: string; amount: Amount; fee: Amount; memos?: string[]; auto_submit?: boolean }
export type SetDiscoverPeers = { discover_peers: boolean }
export type SetDiscoverPeersResponse = Record<string, never>
export type SetNetwork = { name: string }
export type SetNetworkOverride = { fingerprint: number; name: string | null }
export type SetNetworkOverrideResponse = Record<string, never>
export type SetNetworkResponse = Record<string, never>
export type SetTargetPeers = { target_peers: number }
export type SetTargetPeersResponse = Record<string, never>
export type SignCoinSpends = { coin_spends: CoinSpendJson[]; auto_submit?: boolean; partial?: boolean }
export type SignCoinSpendsResponse = { spend_bundle: SpendBundleJson }
export type SignMessageByAddress = { message: string; address: string }
export type SignMessageByAddressResponse = { publicKey: string; signature: string }
export type SignMessageWithPublicKey = { message: string; publicKey: string }
export type SignMessageWithPublicKeyResponse = { signature: string }
export type SpendBundle = { coin_spends: CoinSpend[]; aggregated_signature: string }
export type SpendBundleJson = { coin_spends: CoinSpendJson[]; aggregated_signature: string }
export type SpendableCoin = { coin: Coin; coinName: string; puzzle: string; confirmedBlockIndex: number; locked: boolean; lineageProof: LineageProof | null }
export type SplitCat = { coin_ids: string[]; output_count: number; fee: Amount; auto_submit?: boolean }
export type SplitXch = { coin_ids: string[]; output_count: number; fee: Amount; auto_submit?: boolean }
export type SubmitTransaction = { spend_bundle: SpendBundleJson }
export type SubmitTransactionResponse = Record<string, never>
export type SyncEvent = { type: "start"; ip: string } | { type: "stop" } | { type: "subscribed" } | { type: "derivation" } | { type: "coin_state" } | { type: "puzzle_batch_synced" } | { type: "cat_info" } | { type: "did_info" } | { type: "nft_data" }
export type TakeOffer = { offer: string; fee: Amount; auto_submit?: boolean; auto_import?: boolean }
export type TakeOfferResponse = { summary: TransactionSummary; spend_bundle: SpendBundleJson; transaction_id: string }
export type TransactionCoin = ({ type: "unknown" } | { type: "xch" } | { type: "launcher" } | { type: "cat"; asset_id: string; name: string | null; ticker: string | null; icon_url: string | null } | { type: "did"; launcher_id: string; name: string | null } | { type: "nft"; launcher_id: string; icon: string | null; name: string | null }) & { coin_id: string; amount: Amount; address: string | null; address_kind: AddressKind }
export type TransactionInput = ({ type: "unknown" } | { type: "xch" } | { type: "launcher" } | { type: "cat"; asset_id: string; name: string | null; ticker: string | null; icon_url: string | null } | { type: "did"; launcher_id: string; name: string | null } | { type: "nft"; launcher_id: string; icon: string | null; name: string | null }) & { coin_id: string; amount: Amount; address: string; outputs: TransactionOutput[] }
export type TransactionOutput = { coin_id: string; amount: Amount; address: string; receiving: boolean; burning: boolean }
export type TransactionRecord = { height: number; timestamp: number | null; spent: TransactionCoin[]; created: TransactionCoin[] }
export type TransactionResponse = { summary: TransactionSummary; coin_spends: CoinSpendJson[] }
export type TransactionSummary = { fee: Amount; inputs: TransactionInput[] }
export type TransferDids = { did_ids: string[]; address: string; fee: Amount; auto_submit?: boolean }
export type TransferNfts = { nft_ids: string[]; address: string; fee: Amount; auto_submit?: boolean }
export type Unit = { ticker: string; decimals: number }
export type UpdateCat = { record: CatRecord }
export type UpdateCatResponse = Record<string, never>
export type UpdateDid = { did_id: string; name: string | null; visible: boolean }
export type UpdateDidResponse = Record<string, never>
export type UpdateNft = { nft_id: string; visible: boolean }
export type UpdateNftCollection = { collection_id: string; visible: boolean }
export type UpdateNftCollectionResponse = Record<string, never>
export type UpdateNftResponse = Record<string, never>
export type ViewCoinSpends = { coin_spends: CoinSpendJson[] }
export type ViewCoinSpendsResponse = { summary: TransactionSummary }
export type ViewOffer = { offer: string }
export type ViewOfferResponse = { offer: OfferSummary }
export type Wallet = { name?: string; fingerprint: number; change: ChangeMode; derivation: DerivationMode; network?: string | null }

/** tauri-specta globals **/

import {
	invoke as TAURI_INVOKE,
	Channel as TAURI_CHANNEL,
} from "@tauri-apps/api/core";
import * as TAURI_API_EVENT from "@tauri-apps/api/event";
import { type WebviewWindow as __WebviewWindow__ } from "@tauri-apps/api/webviewWindow";

type __EventObj__<T> = {
	listen: (
		cb: TAURI_API_EVENT.EventCallback<T>,
	) => ReturnType<typeof TAURI_API_EVENT.listen<T>>;
	once: (
		cb: TAURI_API_EVENT.EventCallback<T>,
	) => ReturnType<typeof TAURI_API_EVENT.once<T>>;
	emit: null extends T
		? (payload?: T) => ReturnType<typeof TAURI_API_EVENT.emit>
		: (payload: T) => ReturnType<typeof TAURI_API_EVENT.emit>;
};

export type Result<T, E> =
	| { status: "ok"; data: T }
	| { status: "error"; error: E };

function __makeEvents__<T extends Record<string, any>>(
	mappings: Record<keyof T, string>,
) {
	return new Proxy(
		{} as unknown as {
			[K in keyof T]: __EventObj__<T[K]> & {
				(handle: __WebviewWindow__): __EventObj__<T[K]>;
			};
		},
		{
			get: (_, event) => {
				const name = mappings[event as keyof T];

				return new Proxy((() => {}) as any, {
					apply: (_, __, [window]: [__WebviewWindow__]) => ({
						listen: (arg: any) => window.listen(name, arg),
						once: (arg: any) => window.once(name, arg),
						emit: (arg: any) => window.emit(name, arg),
					}),
					get: (_, command: keyof __EventObj__<any>) => {
						switch (command) {
							case "listen":
								return (arg: any) => TAURI_API_EVENT.listen(name, arg);
							case "once":
								return (arg: any) => TAURI_API_EVENT.once(name, arg);
							case "emit":
								return (arg: any) => TAURI_API_EVENT.emit(name, arg);
						}
					},
				});
			},
		},
	);
}<|MERGE_RESOLUTION|>--- conflicted
+++ resolved
@@ -5,293 +5,291 @@
 
 
 export const commands = {
-async initialize() : Promise<null> {
-    return await TAURI_INVOKE("initialize");
-},
-async login(req: Login) : Promise<LoginResponse> {
-    return await TAURI_INVOKE("login", { req });
-},
-async logout(req: Logout) : Promise<LogoutResponse> {
-    return await TAURI_INVOKE("logout", { req });
-},
-async resync(req: Resync) : Promise<ResyncResponse> {
-    return await TAURI_INVOKE("resync", { req });
-},
-async generateMnemonic(req: GenerateMnemonic) : Promise<GenerateMnemonicResponse> {
-    return await TAURI_INVOKE("generate_mnemonic", { req });
-},
-async importKey(req: ImportKey) : Promise<ImportKeyResponse> {
-    return await TAURI_INVOKE("import_key", { req });
-},
-async deleteKey(req: DeleteKey) : Promise<DeleteKeyResponse> {
-    return await TAURI_INVOKE("delete_key", { req });
-},
-async renameKey(req: RenameKey) : Promise<RenameKeyResponse> {
-    return await TAURI_INVOKE("rename_key", { req });
-},
-async getKeys(req: GetKeys) : Promise<GetKeysResponse> {
-    return await TAURI_INVOKE("get_keys", { req });
-},
-async getKey(req: GetKey) : Promise<GetKeyResponse> {
-    return await TAURI_INVOKE("get_key", { req });
-},
-async getSecretKey(req: GetSecretKey) : Promise<GetSecretKeyResponse> {
-    return await TAURI_INVOKE("get_secret_key", { req });
-},
-async sendXch(req: SendXch) : Promise<TransactionResponse> {
-    return await TAURI_INVOKE("send_xch", { req });
-},
-async bulkSendXch(req: BulkSendXch) : Promise<TransactionResponse> {
-    return await TAURI_INVOKE("bulk_send_xch", { req });
-},
-async combineXch(req: CombineXch) : Promise<TransactionResponse> {
-    return await TAURI_INVOKE("combine_xch", { req });
-},
-async autoCombineXch(req: AutoCombineXch) : Promise<TransactionResponse> {
-    return await TAURI_INVOKE("auto_combine_xch", { req });
-},
-async splitXch(req: SplitXch) : Promise<TransactionResponse> {
-    return await TAURI_INVOKE("split_xch", { req });
-},
-async sendCat(req: SendCat) : Promise<TransactionResponse> {
-    return await TAURI_INVOKE("send_cat", { req });
-},
-async bulkSendCat(req: BulkSendCat) : Promise<TransactionResponse> {
-    return await TAURI_INVOKE("bulk_send_cat", { req });
-},
-async combineCat(req: CombineCat) : Promise<TransactionResponse> {
-    return await TAURI_INVOKE("combine_cat", { req });
-},
-async autoCombineCat(req: AutoCombineCat) : Promise<TransactionResponse> {
-    return await TAURI_INVOKE("auto_combine_cat", { req });
-},
-async splitCat(req: SplitCat) : Promise<TransactionResponse> {
-    return await TAURI_INVOKE("split_cat", { req });
-},
-async issueCat(req: IssueCat) : Promise<TransactionResponse> {
-    return await TAURI_INVOKE("issue_cat", { req });
-},
-async createDid(req: CreateDid) : Promise<TransactionResponse> {
-    return await TAURI_INVOKE("create_did", { req });
-},
-async bulkMintNfts(req: BulkMintNfts) : Promise<BulkMintNftsResponse> {
-    return await TAURI_INVOKE("bulk_mint_nfts", { req });
-},
-async transferNfts(req: TransferNfts) : Promise<TransactionResponse> {
-    return await TAURI_INVOKE("transfer_nfts", { req });
-},
-async transferDids(req: TransferDids) : Promise<TransactionResponse> {
-    return await TAURI_INVOKE("transfer_dids", { req });
-},
-async normalizeDids(req: NormalizeDids) : Promise<TransactionResponse> {
-    return await TAURI_INVOKE("normalize_dids", { req });
-},
-async addNftUri(req: AddNftUri) : Promise<TransactionResponse> {
-    return await TAURI_INVOKE("add_nft_uri", { req });
-},
-async assignNftsToDid(req: AssignNftsToDid) : Promise<TransactionResponse> {
-    return await TAURI_INVOKE("assign_nfts_to_did", { req });
-},
-async signCoinSpends(req: SignCoinSpends) : Promise<SignCoinSpendsResponse> {
-    return await TAURI_INVOKE("sign_coin_spends", { req });
-},
-async viewCoinSpends(req: ViewCoinSpends) : Promise<ViewCoinSpendsResponse> {
-    return await TAURI_INVOKE("view_coin_spends", { req });
-},
-async submitTransaction(req: SubmitTransaction) : Promise<SubmitTransactionResponse> {
-    return await TAURI_INVOKE("submit_transaction", { req });
-},
-async getSyncStatus(req: GetSyncStatus) : Promise<GetSyncStatusResponse> {
-    return await TAURI_INVOKE("get_sync_status", { req });
-},
-async checkAddress(req: CheckAddress) : Promise<CheckAddressResponse> {
-    return await TAURI_INVOKE("check_address", { req });
-},
-async getDerivations(req: GetDerivations) : Promise<GetDerivationsResponse> {
-    return await TAURI_INVOKE("get_derivations", { req });
-},
-async getXchCoins(req: GetXchCoins) : Promise<GetXchCoinsResponse> {
-    return await TAURI_INVOKE("get_xch_coins", { req });
-},
-async getCatCoins(req: GetCatCoins) : Promise<GetCatCoinsResponse> {
-    return await TAURI_INVOKE("get_cat_coins", { req });
-},
-async getCats(req: GetCats) : Promise<GetCatsResponse> {
-    return await TAURI_INVOKE("get_cats", { req });
-},
-async getCat(req: GetCat) : Promise<GetCatResponse> {
-    return await TAURI_INVOKE("get_cat", { req });
-},
-async getDids(req: GetDids) : Promise<GetDidsResponse> {
-    return await TAURI_INVOKE("get_dids", { req });
-},
-async getMinterDidIds(req: GetMinterDidIds) : Promise<GetMinterDidIdsResponse> {
-    return await TAURI_INVOKE("get_minter_did_ids", { req });
-},
-async getNftCollections(req: GetNftCollections) : Promise<GetNftCollectionsResponse> {
-    return await TAURI_INVOKE("get_nft_collections", { req });
-},
-async getNftCollection(req: GetNftCollection) : Promise<GetNftCollectionResponse> {
-    return await TAURI_INVOKE("get_nft_collection", { req });
-},
-async getNfts(req: GetNfts) : Promise<GetNftsResponse> {
-    return await TAURI_INVOKE("get_nfts", { req });
-},
-async getNft(req: GetNft) : Promise<GetNftResponse> {
-    return await TAURI_INVOKE("get_nft", { req });
-},
-async getNftData(req: GetNftData) : Promise<GetNftDataResponse> {
-    return await TAURI_INVOKE("get_nft_data", { req });
-},
-async getNftIcon(req: GetNftIcon) : Promise<GetNftIconResponse> {
-    return await TAURI_INVOKE("get_nft_icon", { req });
-},
-async getNftThumbnail(req: GetNftThumbnail) : Promise<GetNftThumbnailResponse> {
-    return await TAURI_INVOKE("get_nft_thumbnail", { req });
-},
-async getPendingTransactions(req: GetPendingTransactions) : Promise<GetPendingTransactionsResponse> {
-    return await TAURI_INVOKE("get_pending_transactions", { req });
-},
-async getTransactions(req: GetTransactions) : Promise<GetTransactionsResponse> {
-    return await TAURI_INVOKE("get_transactions", { req });
-},
-async getTransactionsByItemId(req: GetTransactionsByItemId) : Promise<GetTransactionsByItemIdResponse> {
-    return await TAURI_INVOKE("get_transactions_by_item_id", { req });
-},
-async getTransaction(req: GetTransaction) : Promise<GetTransactionResponse> {
-    return await TAURI_INVOKE("get_transaction", { req });
-},
-async validateAddress(address: string) : Promise<boolean> {
-    return await TAURI_INVOKE("validate_address", { address });
-},
-async makeOffer(req: MakeOffer) : Promise<MakeOfferResponse> {
-    return await TAURI_INVOKE("make_offer", { req });
-},
-async takeOffer(req: TakeOffer) : Promise<TakeOfferResponse> {
-    return await TAURI_INVOKE("take_offer", { req });
-},
-async combineOffers(req: CombineOffers) : Promise<CombineOffersResponse> {
-    return await TAURI_INVOKE("combine_offers", { req });
-},
-async viewOffer(req: ViewOffer) : Promise<ViewOfferResponse> {
-    return await TAURI_INVOKE("view_offer", { req });
-},
-async importOffer(req: ImportOffer) : Promise<ImportOfferResponse> {
-    return await TAURI_INVOKE("import_offer", { req });
-},
-async getOffers(req: GetOffers) : Promise<GetOffersResponse> {
-    return await TAURI_INVOKE("get_offers", { req });
-},
-async getOffer(req: GetOffer) : Promise<GetOfferResponse> {
-    return await TAURI_INVOKE("get_offer", { req });
-},
-async deleteOffer(req: DeleteOffer) : Promise<DeleteOfferResponse> {
-    return await TAURI_INVOKE("delete_offer", { req });
-},
-async cancelOffer(req: CancelOffer) : Promise<TransactionResponse> {
-    return await TAURI_INVOKE("cancel_offer", { req });
-},
-async networkConfig() : Promise<NetworkConfig> {
-    return await TAURI_INVOKE("network_config");
-},
-async setDiscoverPeers(req: SetDiscoverPeers) : Promise<SetDiscoverPeersResponse> {
-    return await TAURI_INVOKE("set_discover_peers", { req });
-},
-async setTargetPeers(req: SetTargetPeers) : Promise<SetTargetPeersResponse> {
-    return await TAURI_INVOKE("set_target_peers", { req });
-},
-async setNetwork(req: SetNetwork) : Promise<SetNetworkResponse> {
-    return await TAURI_INVOKE("set_network", { req });
-},
-async setNetworkOverride(req: SetNetworkOverride) : Promise<SetNetworkOverrideResponse> {
-    return await TAURI_INVOKE("set_network_override", { req });
-},
-async walletConfig(fingerprint: number) : Promise<Wallet | null> {
-    return await TAURI_INVOKE("wallet_config", { fingerprint });
-},
-async getNetworks(req: GetNetworks) : Promise<NetworkList> {
-    return await TAURI_INVOKE("get_networks", { req });
-},
-async getNetwork(req: GetNetwork) : Promise<GetNetworkResponse> {
-    return await TAURI_INVOKE("get_network", { req });
-},
-async updateCat(req: UpdateCat) : Promise<UpdateCatResponse> {
-    return await TAURI_INVOKE("update_cat", { req });
-},
-async removeCat(req: RemoveCat) : Promise<RemoveCatResponse> {
-    return await TAURI_INVOKE("remove_cat", { req });
-},
-async updateDid(req: UpdateDid) : Promise<UpdateDidResponse> {
-    return await TAURI_INVOKE("update_did", { req });
-},
-async updateNft(req: UpdateNft) : Promise<UpdateNftResponse> {
-    return await TAURI_INVOKE("update_nft", { req });
-},
-async updateNftCollection(req: UpdateNftCollection) : Promise<UpdateNftCollectionResponse> {
-    return await TAURI_INVOKE("update_nft_collection", { req });
-},
-async redownloadNft(req: RedownloadNft) : Promise<RedownloadNftResponse> {
-    return await TAURI_INVOKE("redownload_nft", { req });
-},
-async increaseDerivationIndex(req: IncreaseDerivationIndex) : Promise<IncreaseDerivationIndexResponse> {
-    return await TAURI_INVOKE("increase_derivation_index", { req });
-},
-async getPeers(req: GetPeers) : Promise<GetPeersResponse> {
-    return await TAURI_INVOKE("get_peers", { req });
-},
-async addPeer(req: AddPeer) : Promise<AddPeerResponse> {
-    return await TAURI_INVOKE("add_peer", { req });
-},
-async removePeer(req: RemovePeer) : Promise<RemovePeerResponse> {
-    return await TAURI_INVOKE("remove_peer", { req });
-},
-async filterUnlockedCoins(req: FilterUnlockedCoins) : Promise<FilterUnlockedCoinsResponse> {
-    return await TAURI_INVOKE("filter_unlocked_coins", { req });
-},
-async getAssetCoins(req: GetAssetCoins) : Promise<SpendableCoin[]> {
-    return await TAURI_INVOKE("get_asset_coins", { req });
-},
-async signMessageWithPublicKey(req: SignMessageWithPublicKey) : Promise<SignMessageWithPublicKeyResponse> {
-    return await TAURI_INVOKE("sign_message_with_public_key", { req });
-},
-async signMessageByAddress(req: SignMessageByAddress) : Promise<SignMessageByAddressResponse> {
-    return await TAURI_INVOKE("sign_message_by_address", { req });
-},
-async sendTransactionImmediately(req: SendTransactionImmediately) : Promise<SendTransactionImmediatelyResponse> {
-    return await TAURI_INVOKE("send_transaction_immediately", { req });
-},
-async isRpcRunning() : Promise<boolean> {
-    return await TAURI_INVOKE("is_rpc_running");
-},
-async startRpcServer() : Promise<null> {
-    return await TAURI_INVOKE("start_rpc_server");
-},
-async stopRpcServer() : Promise<null> {
-    return await TAURI_INVOKE("stop_rpc_server");
-},
-async getRpcRunOnStartup() : Promise<boolean> {
-    return await TAURI_INVOKE("get_rpc_run_on_startup");
-},
-async setRpcRunOnStartup(runOnStartup: boolean) : Promise<null> {
-    return await TAURI_INVOKE("set_rpc_run_on_startup", { runOnStartup });
-},
-<<<<<<< HEAD
-async switchWallet() : Promise<null> {
-    return await TAURI_INVOKE("switch_wallet");
-=======
-async moveKey(fingerprint: number, index: number) : Promise<null> {
-    return await TAURI_INVOKE("move_key", { fingerprint, index });
->>>>>>> be934b29
+    async initialize(): Promise<null> {
+        return await TAURI_INVOKE("initialize");
+    },
+    async login(req: Login): Promise<LoginResponse> {
+        return await TAURI_INVOKE("login", { req });
+    },
+    async logout(req: Logout): Promise<LogoutResponse> {
+        return await TAURI_INVOKE("logout", { req });
+    },
+    async resync(req: Resync): Promise<ResyncResponse> {
+        return await TAURI_INVOKE("resync", { req });
+    },
+    async generateMnemonic(req: GenerateMnemonic): Promise<GenerateMnemonicResponse> {
+        return await TAURI_INVOKE("generate_mnemonic", { req });
+    },
+    async importKey(req: ImportKey): Promise<ImportKeyResponse> {
+        return await TAURI_INVOKE("import_key", { req });
+    },
+    async deleteKey(req: DeleteKey): Promise<DeleteKeyResponse> {
+        return await TAURI_INVOKE("delete_key", { req });
+    },
+    async renameKey(req: RenameKey): Promise<RenameKeyResponse> {
+        return await TAURI_INVOKE("rename_key", { req });
+    },
+    async getKeys(req: GetKeys): Promise<GetKeysResponse> {
+        return await TAURI_INVOKE("get_keys", { req });
+    },
+    async getKey(req: GetKey): Promise<GetKeyResponse> {
+        return await TAURI_INVOKE("get_key", { req });
+    },
+    async getSecretKey(req: GetSecretKey): Promise<GetSecretKeyResponse> {
+        return await TAURI_INVOKE("get_secret_key", { req });
+    },
+    async sendXch(req: SendXch): Promise<TransactionResponse> {
+        return await TAURI_INVOKE("send_xch", { req });
+    },
+    async bulkSendXch(req: BulkSendXch): Promise<TransactionResponse> {
+        return await TAURI_INVOKE("bulk_send_xch", { req });
+    },
+    async combineXch(req: CombineXch): Promise<TransactionResponse> {
+        return await TAURI_INVOKE("combine_xch", { req });
+    },
+    async autoCombineXch(req: AutoCombineXch): Promise<TransactionResponse> {
+        return await TAURI_INVOKE("auto_combine_xch", { req });
+    },
+    async splitXch(req: SplitXch): Promise<TransactionResponse> {
+        return await TAURI_INVOKE("split_xch", { req });
+    },
+    async sendCat(req: SendCat): Promise<TransactionResponse> {
+        return await TAURI_INVOKE("send_cat", { req });
+    },
+    async bulkSendCat(req: BulkSendCat): Promise<TransactionResponse> {
+        return await TAURI_INVOKE("bulk_send_cat", { req });
+    },
+    async combineCat(req: CombineCat): Promise<TransactionResponse> {
+        return await TAURI_INVOKE("combine_cat", { req });
+    },
+    async autoCombineCat(req: AutoCombineCat): Promise<TransactionResponse> {
+        return await TAURI_INVOKE("auto_combine_cat", { req });
+    },
+    async splitCat(req: SplitCat): Promise<TransactionResponse> {
+        return await TAURI_INVOKE("split_cat", { req });
+    },
+    async issueCat(req: IssueCat): Promise<TransactionResponse> {
+        return await TAURI_INVOKE("issue_cat", { req });
+    },
+    async createDid(req: CreateDid): Promise<TransactionResponse> {
+        return await TAURI_INVOKE("create_did", { req });
+    },
+    async bulkMintNfts(req: BulkMintNfts): Promise<BulkMintNftsResponse> {
+        return await TAURI_INVOKE("bulk_mint_nfts", { req });
+    },
+    async transferNfts(req: TransferNfts): Promise<TransactionResponse> {
+        return await TAURI_INVOKE("transfer_nfts", { req });
+    },
+    async transferDids(req: TransferDids): Promise<TransactionResponse> {
+        return await TAURI_INVOKE("transfer_dids", { req });
+    },
+    async normalizeDids(req: NormalizeDids): Promise<TransactionResponse> {
+        return await TAURI_INVOKE("normalize_dids", { req });
+    },
+    async addNftUri(req: AddNftUri): Promise<TransactionResponse> {
+        return await TAURI_INVOKE("add_nft_uri", { req });
+    },
+    async assignNftsToDid(req: AssignNftsToDid): Promise<TransactionResponse> {
+        return await TAURI_INVOKE("assign_nfts_to_did", { req });
+    },
+    async signCoinSpends(req: SignCoinSpends): Promise<SignCoinSpendsResponse> {
+        return await TAURI_INVOKE("sign_coin_spends", { req });
+    },
+    async viewCoinSpends(req: ViewCoinSpends): Promise<ViewCoinSpendsResponse> {
+        return await TAURI_INVOKE("view_coin_spends", { req });
+    },
+    async submitTransaction(req: SubmitTransaction): Promise<SubmitTransactionResponse> {
+        return await TAURI_INVOKE("submit_transaction", { req });
+    },
+    async getSyncStatus(req: GetSyncStatus): Promise<GetSyncStatusResponse> {
+        return await TAURI_INVOKE("get_sync_status", { req });
+    },
+    async checkAddress(req: CheckAddress): Promise<CheckAddressResponse> {
+        return await TAURI_INVOKE("check_address", { req });
+    },
+    async getDerivations(req: GetDerivations): Promise<GetDerivationsResponse> {
+        return await TAURI_INVOKE("get_derivations", { req });
+    },
+    async getXchCoins(req: GetXchCoins): Promise<GetXchCoinsResponse> {
+        return await TAURI_INVOKE("get_xch_coins", { req });
+    },
+    async getCatCoins(req: GetCatCoins): Promise<GetCatCoinsResponse> {
+        return await TAURI_INVOKE("get_cat_coins", { req });
+    },
+    async getCats(req: GetCats): Promise<GetCatsResponse> {
+        return await TAURI_INVOKE("get_cats", { req });
+    },
+    async getCat(req: GetCat): Promise<GetCatResponse> {
+        return await TAURI_INVOKE("get_cat", { req });
+    },
+    async getDids(req: GetDids): Promise<GetDidsResponse> {
+        return await TAURI_INVOKE("get_dids", { req });
+    },
+    async getMinterDidIds(req: GetMinterDidIds): Promise<GetMinterDidIdsResponse> {
+        return await TAURI_INVOKE("get_minter_did_ids", { req });
+    },
+    async getNftCollections(req: GetNftCollections): Promise<GetNftCollectionsResponse> {
+        return await TAURI_INVOKE("get_nft_collections", { req });
+    },
+    async getNftCollection(req: GetNftCollection): Promise<GetNftCollectionResponse> {
+        return await TAURI_INVOKE("get_nft_collection", { req });
+    },
+    async getNfts(req: GetNfts): Promise<GetNftsResponse> {
+        return await TAURI_INVOKE("get_nfts", { req });
+    },
+    async getNft(req: GetNft): Promise<GetNftResponse> {
+        return await TAURI_INVOKE("get_nft", { req });
+    },
+    async getNftData(req: GetNftData): Promise<GetNftDataResponse> {
+        return await TAURI_INVOKE("get_nft_data", { req });
+    },
+    async getNftIcon(req: GetNftIcon): Promise<GetNftIconResponse> {
+        return await TAURI_INVOKE("get_nft_icon", { req });
+    },
+    async getNftThumbnail(req: GetNftThumbnail): Promise<GetNftThumbnailResponse> {
+        return await TAURI_INVOKE("get_nft_thumbnail", { req });
+    },
+    async getPendingTransactions(req: GetPendingTransactions): Promise<GetPendingTransactionsResponse> {
+        return await TAURI_INVOKE("get_pending_transactions", { req });
+    },
+    async getTransactions(req: GetTransactions): Promise<GetTransactionsResponse> {
+        return await TAURI_INVOKE("get_transactions", { req });
+    },
+    async getTransactionsByItemId(req: GetTransactionsByItemId): Promise<GetTransactionsByItemIdResponse> {
+        return await TAURI_INVOKE("get_transactions_by_item_id", { req });
+    },
+    async getTransaction(req: GetTransaction): Promise<GetTransactionResponse> {
+        return await TAURI_INVOKE("get_transaction", { req });
+    },
+    async validateAddress(address: string): Promise<boolean> {
+        return await TAURI_INVOKE("validate_address", { address });
+    },
+    async makeOffer(req: MakeOffer): Promise<MakeOfferResponse> {
+        return await TAURI_INVOKE("make_offer", { req });
+    },
+    async takeOffer(req: TakeOffer): Promise<TakeOfferResponse> {
+        return await TAURI_INVOKE("take_offer", { req });
+    },
+    async combineOffers(req: CombineOffers): Promise<CombineOffersResponse> {
+        return await TAURI_INVOKE("combine_offers", { req });
+    },
+    async viewOffer(req: ViewOffer): Promise<ViewOfferResponse> {
+        return await TAURI_INVOKE("view_offer", { req });
+    },
+    async importOffer(req: ImportOffer): Promise<ImportOfferResponse> {
+        return await TAURI_INVOKE("import_offer", { req });
+    },
+    async getOffers(req: GetOffers): Promise<GetOffersResponse> {
+        return await TAURI_INVOKE("get_offers", { req });
+    },
+    async getOffer(req: GetOffer): Promise<GetOfferResponse> {
+        return await TAURI_INVOKE("get_offer", { req });
+    },
+    async deleteOffer(req: DeleteOffer): Promise<DeleteOfferResponse> {
+        return await TAURI_INVOKE("delete_offer", { req });
+    },
+    async cancelOffer(req: CancelOffer): Promise<TransactionResponse> {
+        return await TAURI_INVOKE("cancel_offer", { req });
+    },
+    async networkConfig(): Promise<NetworkConfig> {
+        return await TAURI_INVOKE("network_config");
+    },
+    async setDiscoverPeers(req: SetDiscoverPeers): Promise<SetDiscoverPeersResponse> {
+        return await TAURI_INVOKE("set_discover_peers", { req });
+    },
+    async setTargetPeers(req: SetTargetPeers): Promise<SetTargetPeersResponse> {
+        return await TAURI_INVOKE("set_target_peers", { req });
+    },
+    async setNetwork(req: SetNetwork): Promise<SetNetworkResponse> {
+        return await TAURI_INVOKE("set_network", { req });
+    },
+    async setNetworkOverride(req: SetNetworkOverride): Promise<SetNetworkOverrideResponse> {
+        return await TAURI_INVOKE("set_network_override", { req });
+    },
+    async walletConfig(fingerprint: number): Promise<Wallet | null> {
+        return await TAURI_INVOKE("wallet_config", { fingerprint });
+    },
+    async getNetworks(req: GetNetworks): Promise<NetworkList> {
+        return await TAURI_INVOKE("get_networks", { req });
+    },
+    async getNetwork(req: GetNetwork): Promise<GetNetworkResponse> {
+        return await TAURI_INVOKE("get_network", { req });
+    },
+    async updateCat(req: UpdateCat): Promise<UpdateCatResponse> {
+        return await TAURI_INVOKE("update_cat", { req });
+    },
+    async removeCat(req: RemoveCat): Promise<RemoveCatResponse> {
+        return await TAURI_INVOKE("remove_cat", { req });
+    },
+    async updateDid(req: UpdateDid): Promise<UpdateDidResponse> {
+        return await TAURI_INVOKE("update_did", { req });
+    },
+    async updateNft(req: UpdateNft): Promise<UpdateNftResponse> {
+        return await TAURI_INVOKE("update_nft", { req });
+    },
+    async updateNftCollection(req: UpdateNftCollection): Promise<UpdateNftCollectionResponse> {
+        return await TAURI_INVOKE("update_nft_collection", { req });
+    },
+    async redownloadNft(req: RedownloadNft): Promise<RedownloadNftResponse> {
+        return await TAURI_INVOKE("redownload_nft", { req });
+    },
+    async increaseDerivationIndex(req: IncreaseDerivationIndex): Promise<IncreaseDerivationIndexResponse> {
+        return await TAURI_INVOKE("increase_derivation_index", { req });
+    },
+    async getPeers(req: GetPeers): Promise<GetPeersResponse> {
+        return await TAURI_INVOKE("get_peers", { req });
+    },
+    async addPeer(req: AddPeer): Promise<AddPeerResponse> {
+        return await TAURI_INVOKE("add_peer", { req });
+    },
+    async removePeer(req: RemovePeer): Promise<RemovePeerResponse> {
+        return await TAURI_INVOKE("remove_peer", { req });
+    },
+    async filterUnlockedCoins(req: FilterUnlockedCoins): Promise<FilterUnlockedCoinsResponse> {
+        return await TAURI_INVOKE("filter_unlocked_coins", { req });
+    },
+    async getAssetCoins(req: GetAssetCoins): Promise<SpendableCoin[]> {
+        return await TAURI_INVOKE("get_asset_coins", { req });
+    },
+    async signMessageWithPublicKey(req: SignMessageWithPublicKey): Promise<SignMessageWithPublicKeyResponse> {
+        return await TAURI_INVOKE("sign_message_with_public_key", { req });
+    },
+    async signMessageByAddress(req: SignMessageByAddress): Promise<SignMessageByAddressResponse> {
+        return await TAURI_INVOKE("sign_message_by_address", { req });
+    },
+    async sendTransactionImmediately(req: SendTransactionImmediately): Promise<SendTransactionImmediatelyResponse> {
+        return await TAURI_INVOKE("send_transaction_immediately", { req });
+    },
+    async isRpcRunning(): Promise<boolean> {
+        return await TAURI_INVOKE("is_rpc_running");
+    },
+    async startRpcServer(): Promise<null> {
+        return await TAURI_INVOKE("start_rpc_server");
+    },
+    async stopRpcServer(): Promise<null> {
+        return await TAURI_INVOKE("stop_rpc_server");
+    },
+    async getRpcRunOnStartup(): Promise<boolean> {
+        return await TAURI_INVOKE("get_rpc_run_on_startup");
+    },
+    async setRpcRunOnStartup(runOnStartup: boolean): Promise<null> {
+        return await TAURI_INVOKE("set_rpc_run_on_startup", { runOnStartup });
+    },
+    async switchWallet(): Promise<null> {
+        return await TAURI_INVOKE("switch_wallet");
+    },
+    async moveKey(fingerprint: number, index: number): Promise<null> {
+        return await TAURI_INVOKE("move_key", { fingerprint, index });
+    }
 }
-}
 
 /** user-defined events **/
 
 
 export const events = __makeEvents__<{
-syncEvent: SyncEvent
+    syncEvent: SyncEvent
 }>({
-syncEvent: "sync-event"
+    syncEvent: "sync-event"
 })
 
 /** user-defined constants **/
@@ -317,13 +315,13 @@
 export type CancelOffer = { offer_id: string; fee: Amount; auto_submit?: boolean }
 export type CatAmount = { asset_id: string; amount: Amount }
 export type CatRecord = { asset_id: string; name: string | null; ticker: string | null; description: string | null; icon_url: string | null; visible: boolean; balance: Amount }
-export type ChangeMode = { mode: "default" } | 
+export type ChangeMode = { mode: "default" } |
 /**
  * Reuse the first address of coins involved in the transaction
  * as the change address for the output. This improves compatibility
  * with wallets which do not support multiple addresses.
  */
-{ mode: "same" } | 
+{ mode: "same" } |
 /**
  * Use an address that has not been used before as the change address
  * for the output. This is beneficial for privacy, but results in more
@@ -346,12 +344,12 @@
 export type DeleteKeyResponse = Record<string, never>
 export type DeleteOffer = { offer_id: string }
 export type DeleteOfferResponse = Record<string, never>
-export type DerivationMode = { mode: "default" } | 
+export type DerivationMode = { mode: "default" } |
 /**
  * Automatically generate new addresses if there aren't enough that
  * haven't been used yet.
  */
-{ mode: "auto"; derivation_batch_size: number } | 
+{ mode: "auto"; derivation_batch_size: number } |
 /**
  * Don't generate any new addresses, only use existing ones.
  */
@@ -520,59 +518,59 @@
 /** tauri-specta globals **/
 
 import {
-	invoke as TAURI_INVOKE,
-	Channel as TAURI_CHANNEL,
+    invoke as TAURI_INVOKE,
+    Channel as TAURI_CHANNEL,
 } from "@tauri-apps/api/core";
 import * as TAURI_API_EVENT from "@tauri-apps/api/event";
 import { type WebviewWindow as __WebviewWindow__ } from "@tauri-apps/api/webviewWindow";
 
 type __EventObj__<T> = {
-	listen: (
-		cb: TAURI_API_EVENT.EventCallback<T>,
-	) => ReturnType<typeof TAURI_API_EVENT.listen<T>>;
-	once: (
-		cb: TAURI_API_EVENT.EventCallback<T>,
-	) => ReturnType<typeof TAURI_API_EVENT.once<T>>;
-	emit: null extends T
-		? (payload?: T) => ReturnType<typeof TAURI_API_EVENT.emit>
-		: (payload: T) => ReturnType<typeof TAURI_API_EVENT.emit>;
+    listen: (
+        cb: TAURI_API_EVENT.EventCallback<T>,
+    ) => ReturnType<typeof TAURI_API_EVENT.listen<T>>;
+    once: (
+        cb: TAURI_API_EVENT.EventCallback<T>,
+    ) => ReturnType<typeof TAURI_API_EVENT.once<T>>;
+    emit: null extends T
+    ? (payload?: T) => ReturnType<typeof TAURI_API_EVENT.emit>
+    : (payload: T) => ReturnType<typeof TAURI_API_EVENT.emit>;
 };
 
 export type Result<T, E> =
-	| { status: "ok"; data: T }
-	| { status: "error"; error: E };
+    | { status: "ok"; data: T }
+    | { status: "error"; error: E };
 
 function __makeEvents__<T extends Record<string, any>>(
-	mappings: Record<keyof T, string>,
+    mappings: Record<keyof T, string>,
 ) {
-	return new Proxy(
-		{} as unknown as {
-			[K in keyof T]: __EventObj__<T[K]> & {
-				(handle: __WebviewWindow__): __EventObj__<T[K]>;
-			};
-		},
-		{
-			get: (_, event) => {
-				const name = mappings[event as keyof T];
-
-				return new Proxy((() => {}) as any, {
-					apply: (_, __, [window]: [__WebviewWindow__]) => ({
-						listen: (arg: any) => window.listen(name, arg),
-						once: (arg: any) => window.once(name, arg),
-						emit: (arg: any) => window.emit(name, arg),
-					}),
-					get: (_, command: keyof __EventObj__<any>) => {
-						switch (command) {
-							case "listen":
-								return (arg: any) => TAURI_API_EVENT.listen(name, arg);
-							case "once":
-								return (arg: any) => TAURI_API_EVENT.once(name, arg);
-							case "emit":
-								return (arg: any) => TAURI_API_EVENT.emit(name, arg);
-						}
-					},
-				});
-			},
-		},
-	);
+    return new Proxy(
+        {} as unknown as {
+            [K in keyof T]: __EventObj__<T[K]> & {
+                (handle: __WebviewWindow__): __EventObj__<T[K]>;
+            };
+        },
+        {
+            get: (_, event) => {
+                const name = mappings[event as keyof T];
+
+                return new Proxy((() => { }) as any, {
+                    apply: (_, __, [window]: [__WebviewWindow__]) => ({
+                        listen: (arg: any) => window.listen(name, arg),
+                        once: (arg: any) => window.once(name, arg),
+                        emit: (arg: any) => window.emit(name, arg),
+                    }),
+                    get: (_, command: keyof __EventObj__<any>) => {
+                        switch (command) {
+                            case "listen":
+                                return (arg: any) => TAURI_API_EVENT.listen(name, arg);
+                            case "once":
+                                return (arg: any) => TAURI_API_EVENT.once(name, arg);
+                            case "emit":
+                                return (arg: any) => TAURI_API_EVENT.emit(name, arg);
+                        }
+                    },
+                });
+            },
+        },
+    );
 }