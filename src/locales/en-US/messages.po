--- conflicted
+++ resolved
@@ -1124,16 +1124,13 @@
 msgid "Save Offer"
 msgstr "Save Offer"
 
-<<<<<<< HEAD
 #: src/pages/QrScanner.tsx:63
 msgid "Scan QR Code"
 msgstr "Scan QR Code"
-=======
 #: src/pages/TokenList.tsx:157
 #: src/pages/TokenList.tsx:158
 msgid "Search for a token"
 msgstr "Search for a token"
->>>>>>> 16c6897d
 
 #: src/components/NftOptions.tsx:49
 msgid "Search NFTs..."
