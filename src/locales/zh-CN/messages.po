msgid ""
msgstr ""
"Project-Id-Version: \n"
"Report-Msgid-Bugs-To: \n"
"POT-Creation-Date: 2024-12-25 09:50-0300\n"
"PO-Revision-Date: \n"
"Last-Translator: \n"
"Language-Team: \n"
"Language: en_US\n"
"MIME-Version: 1.0\n"
"Content-Type: text/plain; charset=utf-8\n"
"Content-Transfer-Encoding: 8bit\n"
"Plural-Forms: \n"
"X-Generator: Poedit 3.5\n"

#: src/pages/DidList.tsx:89
msgid "{didsCount, plural, one {You do not currently have any DID profile. Would you like to create one?} other {You do not currently have any DID profiles. Would you like to create one?}}"
msgstr "{didsCount, plural, one {当前还没有任何DID. 立即创建一个?} other {当前还没有任何DID. 立即创建一个?}}"

#: src/components/Layout.tsx:83
#: src/components/Header.tsx:126
msgid "{peerCount, plural, one {# peer} other {# peers}}"
msgstr "{peerCount, plural, one {# 节点} other {# 节点}}"

#: src/pages/PeerList.tsx:479
msgid "{peersToDeleteCount, plural, one {Ban peer temporarily} other {Ban peers temporarily}}"
msgstr "{peersToDeleteCount, plural, one {临时禁用该节点} other {临时禁用该节点}}"

#: src/pages/PeerList.tsx:526
msgid "{peersToDeleteCount, plural, one {Remove Peer} other {Remove Peers}}"
msgstr "{peersToDeleteCount, plural, one {移除节点} other {移除节点}}"

#: src/pages/PeerList.tsx:470
msgid "{peersToDeleteCount, plural, one {This will remove the peer from your connection. If you are currently syncing against this peer, a new one will be used to replace it.} other {This will remove # peers from your connection. If you are currently syncing against these peers, new ones will be used to replace them.}}"
msgstr "{peersToDeleteCount, plural, one {这将移除与该节点的连接. 如果当前正通过此节点进行同步, 将会使用一个新的节点来替换它.} other {这将移除与多个节点的连接。如果当前正在通过这些节点同步，将会使用新的节点替换它们.}}"

#: src/pages/PeerList.tsx:490
msgid "{peersToDeleteCount, plural, one {Will temporarily prevent the peer from being connected to.} other {Will temporarily prevent the peers from being connected to.}}"
msgstr "{peersToDeleteCount, plural, one {将暂时阻止与该节点的连接.} other {将暂时阻止与该节点的连接.}}"

#: src/components/MultiSelectActions.tsx:90
msgid "{selectedCount} selected"
msgstr "已选择 {selectedCount}"

#: src/pages/Transactions.tsx:190
#~ msgid "{transactionCreatedCount} created"
#~ msgstr "已创建 {transactionCreatedCount}"

#: src/pages/Transactions.tsx:189
#~ msgid "{transactionSpentCount} coins spent,"
#~ msgstr "已花费硬币 {transactionSpentCount},"

#: src/pages/Transactions.tsx:199
msgid "{transactionSpentCount} inputs, {transactionCreatedCount} outputs"
msgstr ""

#: src/pages/PeerList.tsx:205
#: src/components/MultiSelectActions.tsx:95
#: src/components/AddressList.tsx:68
msgid "Actions"
msgstr "操作"

#: src/pages/PeerList.tsx:333
msgid "Add new peer"
msgstr "添加新节点"

#: src/components/NftCard.tsx:378
msgid "Add NFT URL"
msgstr "添加NFT网址"

#: src/pages/PeerList.tsx:327
msgid "Add Peer"
msgstr "添加节点"

#: src/pages/MakeOffer.tsx:139
msgid "Add the assets you are offering."
msgstr "添加提供的资产."

#: src/pages/MakeOffer.tsx:162
msgid "Add the assets you are requesting."
msgstr "添加请求的资产."

#: src/components/NftCard.tsx:317
#: src/components/MultiSelectActions.tsx:169
msgid "Add to Offer"
msgstr ""

#: src/components/NftCard.tsx:272
#: src/components/NftCard.tsx:469
msgid "Add URL"
msgstr "添加网址"

#: src/pages/Send.tsx:216
#: src/pages/Nft.tsx:241
#: src/components/TransferDialog.tsx:81
#: src/components/AddressList.tsx:57
msgid "Address"
msgstr "地址"

#: src/pages/Settings.tsx:393
msgid "Address Batch Size"
msgstr "地址数量"

#: src/components/TransferDialog.tsx:47
msgid "Address is required"
msgstr "需提供地址"

#: src/components/Nav.tsx:34
msgid "Addresses"
msgstr "地址"

#: src/components/ConfirmationDialog.tsx:130
msgid "Advanced"
msgstr "高级"

#: src/pages/ImportWallet.tsx:125
msgid "Advanced options"
msgstr ""

#: src/pages/Addresses.tsx:138
msgid "All Addresses"
msgstr "所有地址"

#: src/pages/Send.tsx:250
#: src/pages/MakeOffer.tsx:545
#: src/pages/IssueToken.tsx:108
#: src/components/CoinList.tsx:109
msgid "Amount"
msgstr "金额"

#: src/components/OfferCard.tsx:113
#: src/components/OfferCard.tsx:158
msgid "Amount includes"
msgstr "金额包括"

#: src/pages/Login.tsx:380
msgid "Are you sure you want to delete this wallet? This cannot be undone, and all funds will be lost unless you have saved your mnemonic phrase."
msgstr "确定要删除这个钱包吗? 此操作无法撤销, 且所有资金将丢失, 除非已保存助记词."

#: src/pages/PeerList.tsx:464
msgid "Are you sure you want to remove {peersToDeleteCount} peers?"
msgstr "确定移除 {peersToDeleteCount} 个节点?"

#: src/pages/PeerList.tsx:462
msgid "Are you sure you want to remove the peer?"
msgstr "确定移除该节点?"

#: src/pages/Login.tsx:322
msgid "Are you sure you want to resync this wallet's data? This will re-download data from the network which can take a while depending on the size of the wallet."
msgstr "确定要重新同步此钱包的数据吗? 这将从网络重新下载数据, 根据钱包的大小, 这可能需要一些时间."

#: src/pages/Token.tsx:376
msgid "Asset"
msgstr "资产"

#: src/pages/TokenList.tsx:141
msgid "Assets"
msgstr "资产"

#: src/components/NftCard.tsx:254
#: src/components/NftCard.tsx:366
#: src/components/MultiSelectActions.tsx:190
msgid "Assign Profile"
msgstr "分配个人资料"

#: src/components/Layout.tsx:89
#: src/components/Header.tsx:128
msgid "at peak {peerMaxHeight}"
msgstr "于高度 {peerMaxHeight}"

#: src/pages/Nft.tsx:126
msgid "Attributes"
msgstr "属性"

#: src/components/Header.tsx:66
#: src/components/Header.tsx:70
#: src/components/Header.tsx:164
msgid "Back"
msgstr "返回"

#: src/pages/Transactions.tsx:196
msgid "Block #{transactionHeight}"
msgstr "区块 #{transactionHeight}"

#: src/components/MultiSelectActions.tsx:179
#~ msgid "Bulk Assign Profile"
#~ msgstr "批量分配个人资料"

#: src/components/MultiSelectActions.tsx:199
msgid "Bulk Burn NFTs"
msgstr "批量销毁NFT"

#: src/components/MultiSelectActions.tsx:178
msgid "Bulk Transfer NFTs"
msgstr "批量转移NFT"

#: src/components/MultiSelectActions.tsx:188
#~ msgid "Bulk Unassign Profile"
#~ msgstr "批量解除分配个人资料"

#: src/pages/DidList.tsx:211
#: src/components/NftCard.tsx:286
#: src/components/MultiSelectActions.tsx:136
msgid "Burn"
msgstr "销毁"

#: src/components/NftCard.tsx:478
msgid "Burn NFT"
msgstr "销毁NFT"

#: src/pages/DidList.tsx:310
msgid "Burn Profile"
msgstr "销毁个人资料"

#: src/pages/CreateWallet.tsx:174
msgid "By disabling this you are creating a cold wallet, with no ability to sign transactions. The mnemonic will need to be saved elsewhere."
msgstr "禁用此功能后, 将创建一个冷钱包, 该钱包无法签署交易. 需要将助记词保存在其他地方."

#: src/pages/Token.tsx:464
#: src/pages/Token.tsx:677
#: src/pages/Token.tsx:745
#: src/pages/PeerList.tsx:305
#: src/pages/PeerList.tsx:359
#: src/pages/PeerList.tsx:508
#: src/pages/Offers.tsx:300
#: src/pages/Offers.tsx:338
#: src/pages/Login.tsx:361
#: src/pages/Login.tsx:389
#: src/pages/Login.tsx:439
#: src/pages/DidList.tsx:291
#: src/pages/CreateWallet.tsx:252
#: src/pages/Addresses.tsx:209
#: src/components/TransferDialog.tsx:114
#: src/components/NftCard.tsx:466
#: src/components/FeeOnlyDialog.tsx:98
#: src/components/ConfirmationDialog.tsx:242
#: src/components/AssignNftDialog.tsx:151
msgid "Cancel"
msgstr "取消"

#: src/pages/MakeOffer.tsx:300
msgid "Cancel Offer"
msgstr "取消报价"

#~ msgid "Cancelled"
#~ msgstr "已取消"

#: src/components/OfferCard.tsx:127
#~ msgid "CAT"
#~ msgstr "CAT"

#: src/components/OfferCard.tsx:143
msgid "CAT icon"
msgstr "CAT硬币"

#: src/components/ConfirmationDialog.tsx:159
msgid "Change"
msgstr "修改"

#: src/pages/TokenList.tsx:167
#: src/pages/TokenList.tsx:168
msgid "Clear search"
msgstr ""

#: src/components/CoinList.tsx:84
msgid "Coin"
msgstr "硬币"

#: src/pages/Nft.tsx:248
msgid "Coin Id"
msgstr "硬币Id"

#: src/pages/Transaction.tsx:97
msgid "Coin with id {coinId}"
msgstr ""

#: src/pages/Token.tsx:604
msgid "Coins"
msgstr "硬币"

#: src/pages/Login.tsx:304
msgid "Cold Wallet"
msgstr "冷钱包"

#: src/pages/Nft.tsx:115
msgid "Collection Name"
msgstr "集合名称"

#: src/pages/Token.tsx:631
#: src/pages/Token.tsx:680
msgid "Combine"
msgstr "合并"

#: src/pages/Token.tsx:643
msgid "Combine {ticker}"
msgstr "合并 {ticker}"

#: src/pages/CreateWallet.tsx:260
msgid "Confirm"
msgstr "确认"

#: src/components/ConfirmationDialog.tsx:120
msgid "Confirm transaction?"
msgstr "确认交易?"

#: src/components/CoinList.tsx:162
msgid "Confirmed"
msgstr "已确认"

#: src/pages/Settings.tsx:182
#: src/pages/PeerList.tsx:373
msgid "Connect"
msgstr "连接"

#: src/pages/PeerList.tsx:293
msgid "Connected to {totalPeersCount} peers"
msgstr "已连接到 {totalPeersCount} 个节点"

#: src/components/Layout.tsx:90
#: src/components/Header.tsx:129
msgid "connecting..."
msgstr "连接中..."

#: src/pages/Settings.tsx:180
msgid "Connecting..."
msgstr ""

#: src/pages/Token.tsx:106
msgid "Copied!"
msgstr ""

#: src/pages/Token.tsx:106
#: src/pages/Offers.tsx:274
msgid "Copy"
msgstr "复制"

#: src/pages/Offers.tsx:312
#: src/components/NftCard.tsx:347
msgid "Copy ID"
msgstr "复制ID"

#: src/pages/Login.tsx:81
msgid "Create"
msgstr "创建"

#: src/pages/Offers.tsx:152
msgid "Create a new offer to get started with peer-to-peer trading."
msgstr "创建一个新报价以开始点对点交易."

#: src/pages/DidList.tsx:86
msgid "Create a profile?"
msgstr "创建个人资料?"

#: src/pages/Offers.tsx:169
#: src/pages/MakeOffer.tsx:306
msgid "Create Offer"
msgstr "创建报价"

#: src/pages/DidList.tsx:66
#: src/pages/CreateProfile.tsx:58
#: src/pages/CreateProfile.tsx:105
msgid "Create Profile"
msgstr "创建个人资料"

#: src/pages/Login.tsx:522
#: src/pages/CreateWallet.tsx:58
msgid "Create Wallet"
msgstr "创建钱包"

#: src/pages/MakeOffer.tsx:306
msgid "Creating Offer"
msgstr "正在创建报价"

#: src/pages/IssueToken.tsx:93
msgid "Currency Symbol"
msgstr "货币符号"

#: src/pages/Settings.tsx:84
msgid "Dark Mode"
msgstr "深色模式"

#: src/components/NftCard.tsx:428
msgid "Data"
msgstr "数据"

#: src/pages/Nft.tsx:195
msgid "Data Hash"
msgstr "数据哈希"

#: src/pages/Nft.tsx:144
msgid "Data URIs"
msgstr "数据URI"

#: src/pages/MintNft.tsx:149
msgid "Data URLs"
msgstr "数据URL"

#: src/pages/MakeOffer.tsx:238
msgid "Days"
msgstr "天"

#: src/pages/Offers.tsx:287
#: src/pages/Offers.tsx:349
#: src/pages/Login.tsx:283
#: src/pages/Login.tsx:392
msgid "Delete"
msgstr "删除"

#: src/pages/PeerList.tsx:320
msgid "Delete {selectedPeersCount}"
msgstr "删除 {selectedPeersCount}"

#: src/pages/Login.tsx:349
msgid "Delete hardened addresses"
msgstr ""

#: src/pages/Offers.tsx:326
msgid "Delete offer record?"
msgstr "删除报价记录?"

#: src/pages/Login.tsx:329
msgid "Delete saved offer files"
msgstr "删除已保存报价"

#: src/pages/Login.tsx:339
msgid "Delete unhardened addresses"
msgstr ""

#: src/pages/Addresses.tsx:196
msgid "Derivation index"
msgstr ""

#: src/pages/Addresses.tsx:190
msgid "Derivation Index"
msgstr ""

#: src/pages/Addresses.tsx:154
msgid "Derivation index: {derivationIndex}"
msgstr ""

#: src/pages/Nft.tsx:106
msgid "Description"
msgstr "描述"

#: src/pages/Login.tsx:247
msgid "Details"
msgstr "详情"

#: src/pages/MakeOffer.tsx:346
msgid "Dexie Link"
msgstr "Dexie链接"

#: src/pages/CreateWallet.tsx:240
msgid "Did you save your mnemonic?"
msgstr "已保存好助记词?"

#: src/pages/Settings.tsx:157
msgid "Disconnect"
msgstr "断开连接"

#: src/pages/Settings.tsx:241
msgid "Discover peers automatically"
msgstr "自动发现节点"

#: src/pages/IssueToken.tsx:77
#: src/pages/CreateProfile.tsx:72
msgid "Display name"
msgstr "显示名称"

#: src/pages/Login.tsx:492
msgid "Done"
msgstr "确定"

#: src/pages/Token.tsx:368
msgid "Edit"
msgstr "编辑"

#: src/components/NftCard.tsx:256
#: src/components/MultiSelectActions.tsx:123
msgid "Edit Profile"
msgstr ""

#: src/pages/Token.tsx:410
msgid "Edit Token Details"
msgstr "编辑代币详情"

#: src/pages/Send.tsx:232
#: src/pages/MintNft.tsx:217
#: src/components/TransferDialog.tsx:84
msgid "Enter address"
msgstr "输入地址"

#: src/pages/MakeOffer.tsx:457
msgid "Enter amount"
msgstr "输入金额"

#: src/pages/MintNft.tsx:154
#: src/pages/MintNft.tsx:175
#: src/pages/MintNft.tsx:196
msgid "Enter comma separated URLs"
msgstr "请输入以逗号分隔的网址"

#: src/pages/Addresses.tsx:195
msgid "Enter derivation index"
msgstr ""

#: src/components/TransferDialog.tsx:101
msgid "Enter fee amount"
msgstr "输入手续费金额"

#: src/pages/Send.tsx:224
msgid "Enter multiple distinct addresses"
msgstr ""

#: src/components/FeeOnlyDialog.tsx:84
msgid "Enter network fee"
msgstr "输入网络手续费"

#: src/pages/Offers.tsx:186
msgid "Enter Offer String"
msgstr "输入报价文本"

#: src/pages/MintNft.tsx:240
msgid "Enter percent"
msgstr "输入百分比"

#: src/pages/PeerList.tsx:336
msgid "Enter the IP address of the peer you want to connect to."
msgstr "输入想连接的节点 IP 地址."

#: src/pages/Token.tsx:413
msgid "Enter the new display details for this token"
msgstr "输入此代币的新显示详情"

#: src/pages/DidList.tsx:261
msgid "Enter the new display name for this profile."
msgstr "输入此个人资料的新显示名称."

#: src/pages/Login.tsx:408
msgid "Enter the new display name for this wallet."
msgstr "输入此钱包的新显示名称."

#: src/components/NftCard.tsx:402
msgid "Enter URL"
msgstr "输入网址"

#: src/pages/ImportWallet.tsx:112
msgid "Enter your mnemonic, private key, or public key above. If it's a public key, it will be imported as a read-only cold wallet."
msgstr ""

#: src/pages/ImportWallet.tsx:94
#~ msgid "Enter your mnemonic, private key, or public key below. If it's a public key, it will be imported as a read-only cold wallet."
#~ msgstr "请输入助记词、私钥或公钥. 如果是公钥, 它将作为只读冷钱包导入."

#~ msgid "Expired"
#~ msgstr "已过期"

#: src/pages/MakeOffer.tsx:202
msgid "Expiring offer"
msgstr "包含有效期的报价"

#: src/pages/Nft.tsx:262
msgid "External Links"
msgstr "外部链接"

#: src/pages/Send.tsx:276
#: src/pages/IssueToken.tsx:129
#: src/components/ConfirmationDialog.tsx:154
#: src/components/ConfirmationDialog.tsx:380
msgid "Fee"
msgstr "手续费"

#: src/components/ConfirmationDialog.tsx:144
msgid "Fee exceeds recommended maximum of 0.001 {ticker}"
msgstr "费用超过推荐的最大值 0.001 {ticker}"

#: src/pages/ViewOffer.tsx:35
msgid "Fetching offer details..."
msgstr "正在获取报价详情..."

#: src/pages/Addresses.tsx:122
msgid "Fresh Address"
msgstr "刷新地址"

#: src/pages/Addresses.tsx:221
msgid "Generate"
msgstr ""

#: src/pages/Settings.tsx:388
msgid "Generate addresses automatically"
msgstr "自动生成地址"

#: src/pages/Addresses.tsx:219
msgid "Generating"
msgstr ""

#: src/pages/Settings.tsx:72
msgid "Global"
msgstr "全局"

#: src/components/Header.tsx:101
msgid "Go to wallet"
msgstr "前往钱包"

#: src/components/NftOptions.tsx:179
msgid "Group Collections"
msgstr "分组集合"

#: src/pages/Addresses.tsx:144
msgid "Hardened addresses"
msgstr ""

#: src/pages/PeerList.tsx:199
msgid "Height"
msgstr ""

#: src/pages/PeerList.tsx:132
msgid "Height:"
msgstr "高度:"

#: src/pages/Token.tsx:376
#: src/pages/NftList.tsx:245
#: src/pages/DidList.tsx:240
#: src/components/NftCard.tsx:334
msgid "Hide"
msgstr "隐藏"

#: src/pages/TokenList.tsx:186
#: src/pages/TokenList.tsx:189
msgid "Hide zero balances"
msgstr ""

#: src/components/ConfirmationDialog.tsx:141
msgid "High Transaction Fee"
msgstr "高交易手续费"

#: src/pages/Login.tsx:297
msgid "Hot Wallet"
msgstr "热钱包"

#: src/pages/MakeOffer.tsx:260
msgid "Hours"
msgstr "小时"

#: src/pages/Login.tsx:78
#: src/pages/ImportWallet.tsx:164
msgid "Import"
msgstr "导入"

#: src/pages/Login.tsx:519
#: src/pages/ImportWallet.tsx:77
msgid "Import Wallet"
msgstr "导入钱包"

#: src/pages/ImportWallet.tsx:164
msgid "Importing"
msgstr ""

#: src/pages/Addresses.tsx:160
msgid "Increase"
msgstr ""

#: src/pages/Addresses.tsx:172
msgid "Increase Derivation Index"
msgstr ""

#: src/pages/Addresses.tsx:175
msgid "Increase the derivation index to generate new addresses. Setting this too high can cause issues, and it can't be reversed without resyncing the wallet."
msgstr ""

#: src/components/AddressList.tsx:47
msgid "Index"
msgstr "索引"

#: src/pages/ImportWallet.tsx:141
msgid "Initial Addresses"
msgstr ""

#: src/pages/ViewOffer.tsx:25
msgid "Initializing..."
msgstr "正在初始化..."

#: src/pages/Send.tsx:125
msgid "Invalid address"
msgstr "无效地址"

#: src/pages/Send.tsx:125
msgid "Invalid addresses"
msgstr ""

#: src/pages/PeerList.tsx:191
#: src/pages/PeerList.tsx:345
msgid "IP Address"
msgstr "IP地址"

#: src/pages/TokenList.tsx:148
#: src/pages/IssueToken.tsx:62
#: src/pages/IssueToken.tsx:148
msgid "Issue Token"
msgstr "发行代币"

#: src/components/ConfirmationDialog.tsx:133
msgid "JSON"
msgstr "JSON"

#: src/components/NftCard.tsx:415
msgid "Kind"
msgstr "类型"

#: src/components/NftCard.tsx:141
msgid "Kind is required"
msgstr "需提供类型"

#: src/pages/Settings.tsx:90
msgid "Language"
msgstr "语言"

#: src/pages/Nft.tsx:98
msgid "Launcher Id"
msgstr "启动器Id"

#: src/components/NftCard.tsx:434
msgid "License"
msgstr "许可证"

#: src/pages/Nft.tsx:213
msgid "License Hash"
msgstr "许可证哈希"

#: src/pages/Nft.tsx:178
msgid "License URIs"
msgstr "许可证网址"

#: src/pages/MintNft.tsx:191
msgid "License URLs"
msgstr "许可证网址"

#: src/pages/Login.tsx:235
msgid "Login"
msgstr "登录"

#: src/components/Layout.tsx:110
#: src/components/Header.tsx:149
msgid "Logout"
msgstr "退出"

#: src/pages/CreateWallet.tsx:243
msgid "Make sure you have saved your mnemonic. You will not be able to access it later, since it will not be saved in the wallet. You will also not be able to make transactions with this wallet."
msgstr "请确保已保存助记词. 以后无法访问它, 因为它不会保存在钱包中. 也无法使用此钱包进行交易."

#: src/pages/Offers.tsx:146
msgid "Manage offers"
msgstr "管理报价"

#: src/components/NftCard.tsx:431
msgid "Metadata"
msgstr "元数据"

#: src/pages/Nft.tsx:204
msgid "Metadata Hash"
msgstr "元数据哈希"

#: src/pages/Nft.tsx:161
msgid "Metadata URIs"
msgstr "元数据网址"

#: src/pages/MintNft.tsx:170
msgid "Metadata URLs"
msgstr "元数据网址"

#: src/pages/MintNft.tsx:289
msgid "Mint"
msgstr "铸造"

#: src/pages/NftList.tsx:126
#~ msgid "Mint an NFT?"
#~ msgstr "铸造NFT?"

#: src/pages/NftList.tsx:107
#: src/pages/MintNft.tsx:102
msgid "Mint NFT"
msgstr "铸造NFT"

#: src/pages/Nft.tsx:223
msgid "Minter DID"
msgstr "铸造者DID"

#: src/pages/MakeOffer.tsx:371
msgid "MintGarden Link"
msgstr "MintGarden链接"

#: src/pages/MintNft.tsx:289
msgid "Minting"
msgstr "正在铸造"

#: src/pages/MakeOffer.tsx:282
msgid "Minutes"
msgstr "分钟"

#: src/pages/Login.tsx:480
#: src/pages/CreateWallet.tsx:195
msgid "Mnemonic"
msgstr "助记词"

#: src/pages/Token.tsx:419
#: src/pages/IssueToken.tsx:74
#: src/pages/DidList.tsx:267
#: src/pages/CreateProfile.tsx:69
msgid "Name"
msgstr "名称"

#: src/pages/IssueToken.tsx:35
#: src/pages/CreateProfile.tsx:35
msgid "Name is required"
msgstr "需提供名称"

#: src/pages/Login.tsx:418
msgid "Name of your wallet"
msgstr "钱包名称"

#: src/pages/Settings.tsx:224
msgid "Network"
msgstr "网络"

#: src/pages/ViewOffer.tsx:80
#: src/pages/Token.tsx:662
#: src/pages/Token.tsx:730
#: src/pages/MintNft.tsx:262
#: src/pages/MakeOffer.tsx:178
#: src/pages/CreateProfile.tsx:86
#: src/components/TransferDialog.tsx:96
#: src/components/NftCard.tsx:450
#: src/components/FeeOnlyDialog.tsx:79
#: src/components/AssignNftDialog.tsx:133
msgid "Network Fee"
msgstr "网络手续费"

#: src/components/FeeOnlyDialog.tsx:85
#: src/components/AssignNftDialog.tsx:138
msgid "Network fee amount"
msgstr "网络手续费金额"

#: src/pages/Settings.tsx:272
msgid "Network ID"
msgstr "网络ID"

#: src/components/Layout.tsx:71
#: src/components/Header.tsx:114
msgid "Network status"
msgstr "网络状态"

#: src/pages/MakeOffer.tsx:126
msgid "New Offer"
msgstr "新报价"

#: src/components/NftOptions.tsx:82
#: src/components/CoinList.tsx:371
#: src/components/AddressList.tsx:190
msgid "Next page"
msgstr "下一页"

#: src/pages/MakeOffer.tsx:434
#: src/components/OfferCard.tsx:172
msgid "NFT"
msgstr "NFT"

#: src/components/NftCard.tsx:223
msgid "NFT options"
msgstr "NFT选项"

#: src/components/OfferCard.tsx:186
msgid "NFT preview"
msgstr "NFT预览"

#: src/pages/NftList.tsx:101
#: src/components/Nav.tsx:22
msgid "NFTs"
msgstr "NFT"

#: src/pages/Settings.tsx:163
msgid "No active sessions"
msgstr "没有活跃的会话"

#: src/components/NftCard.tsx:217
msgid "No collection"
msgstr "无集合"

#: src/pages/Offers.tsx:148
msgid "No offers yet"
msgstr "还没有报价"

#: src/pages/PeerList.tsx:446
#: src/components/CoinList.tsx:346
#: src/components/AddressList.tsx:167
msgid "No results."
msgstr "无结果."

#: src/pages/Transactions.tsx:260
#: src/pages/Nft.tsx:226
#: src/pages/Nft.tsx:235
#: src/components/AssignNftDialog.tsx:104
msgid "None"
msgstr "无"

#: src/components/TransferDialog.tsx:50
#: src/components/NftCard.tsx:144
#: src/components/FeeOnlyDialog.tsx:49
#: src/components/AssignNftDialog.tsx:58
msgid "Not enough funds to cover the fee"
msgstr "余额不足以支付手续费"

#: src/pages/Transactions.tsx:82
msgid "Note"
msgstr "备注"

#: src/pages/MakeOffer.tsx:314
msgid "Offer Created"
msgstr "创建的报价"

#: src/pages/MakeOffer.tsx:134
msgid "Offered"
msgstr "提供"

#: src/components/CoinList.tsx:253
msgid "Offered..."
msgstr ""

#: src/pages/Offers.tsx:132
#: src/components/Nav.tsx:30
msgid "Offers"
msgstr "报价"

#: src/pages/MakeOffer.tsx:387
msgid "Ok"
msgstr "Ok"

#: src/pages/Token.tsx:709
msgid "Output Count"
msgstr "转出数量"

#: src/pages/Nft.tsx:232
msgid "Owner DID"
msgstr "拥有者DID"

#: src/pages/Settings.tsx:172
msgid "Paste WalletConnect URI"
msgstr "粘贴WalletConnect URI"

#: src/pages/Offers.tsx:191
msgid "Paste your offer string here..."
msgstr "在这里粘贴报价文本..."

#: src/pages/PeerList.tsx:211
#~ msgid "Peak Height"
#~ msgstr "最高高度"

#: src/pages/PeerList.tsx:282
msgid "Peer List"
msgstr "节点列表"

#~ msgid "Pending"
#~ msgstr "处理中"

#: src/components/CoinList.tsx:176
#: src/components/CoinList.tsx:251
msgid "Pending..."
msgstr "处理中..."

#: src/components/ConfirmationDialog.tsx:436
#: src/components/ConfirmationDialog.tsx:464
#: src/components/ConfirmationDialog.tsx:498
#: src/components/ConfirmationDialog.tsx:533
msgid "Permanently Burned"
msgstr "永久销毁"

#: src/pages/Login.tsx:377
msgid "Permanently Delete"
msgstr "永久删除"

#: src/pages/PeerList.tsx:195
msgid "Port"
msgstr "端口"

#: src/pages/PeerList.tsx:138
msgid "Port:"
msgstr "端口:"

#: src/pages/QrScanner.tsx:74
msgid "Position the QR code within the frame"
msgstr ""

#: src/pages/PeerList.tsx:396
#~ msgid "Prevents the peer from being banned."
#~ msgstr "防止该节点被封禁."

#: src/components/NftOptions.tsx:66
#: src/components/CoinList.tsx:362
#: src/components/AddressList.tsx:181
msgid "Previous page"
msgstr "上一页"

#: src/pages/ViewOffer.tsx:41
msgid "Processing offer data..."
msgstr "正在处理报价数据..."

#: src/pages/MintNft.tsx:113
#: src/components/ConfirmationDialog.tsx:481
#: src/components/ConfirmationDialog.tsx:495
#: src/components/AssignNftDialog.tsx:92
msgid "Profile"
msgstr "个人资料"

#: src/pages/MintNft.tsx:47
#: src/components/AssignNftDialog.tsx:55
msgid "Profile is required"
msgstr "需提供个人资料"

#: src/pages/DidList.tsx:271
msgid "Profile name"
msgstr "个人资料名称"

#: src/pages/DidList.tsx:60
#: src/components/Nav.tsx:26
msgid "Profiles"
msgstr "个人资料"

#: src/pages/Login.tsx:461
msgid "Public Key"
msgstr "公钥"

#: src/components/NftCard.tsx:268
#~ msgid "Reassign Profile"
#~ msgstr "重新分配个人资料"

#: src/pages/Token.tsx:357
msgid "Receive"
msgstr "接收"

#: src/pages/Token.tsx:135
msgid "Receive {0}"
msgstr ""

#: src/pages/Addresses.tsx:116
msgid "Receive {ticker}"
msgstr "接收 {ticker}"

#: src/components/ReceiveAddress.tsx:64
msgid "Receive Address"
msgstr "接收地址"

#: src/pages/Transactions.tsx:206
msgid "Received"
msgstr "收到"

#: src/components/OfferCard.tsx:50
msgid "Receiving"
msgstr "正在接收"

#: src/pages/Token.tsx:371
msgid "Refresh Info"
msgstr "刷新信息"

#: src/pages/Token.tsx:467
#: src/pages/Login.tsx:259
#: src/pages/Login.tsx:442
#: src/pages/DidList.tsx:224
#: src/pages/DidList.tsx:294
msgid "Rename"
msgstr "重命名"

#: src/pages/DidList.tsx:258
msgid "Rename Profile"
msgstr "重命名个人资料"

#: src/pages/Login.tsx:405
msgid "Rename Wallet"
msgstr "重命名钱包"

#: src/pages/MakeOffer.tsx:157
msgid "Requested"
msgstr "请求"

#: src/pages/Login.tsx:364
msgid "Resync"
msgstr "重新同步"

#: src/pages/Login.tsx:271
msgid "Resync ({network})"
msgstr "重新同步 ({network})"

#: src/pages/Login.tsx:319
msgid "Resync on {network}"
msgstr "在 {network} 上重新同步"

#: src/pages/Nft.tsx:255
msgid "Royalties {royaltyPercentage}%"
msgstr "版税 {royaltyPercentage}%"

#: src/components/OfferCard.tsx:115
#: src/components/OfferCard.tsx:159
msgid "royalty"
msgstr "版税"

#: src/pages/MintNft.tsx:212
msgid "Royalty Address"
msgstr "版税地址"

#: src/pages/MintNft.tsx:234
msgid "Royalty Percent"
msgstr "税率"

#: src/components/OfferCard.tsx:201
msgid "royalty to"
msgstr "版税支付给"

#: src/pages/CreateWallet.tsx:171
msgid "Save mnemonic"
msgstr "保存助记词"

#: src/pages/ViewOffer.tsx:101
msgid "Save Offer"
msgstr "保存报价"

<<<<<<< HEAD
#: src/pages/QrScanner.tsx:63
msgid "Scan QR Code"
=======
#: src/pages/TokenList.tsx:157
#: src/pages/TokenList.tsx:158
msgid "Search for a token"
>>>>>>> 16c6897d
msgstr ""

#: src/components/NftOptions.tsx:49
msgid "Search NFTs..."
msgstr ""

#: src/pages/TokenList.tsx:144
#~ msgid "Search tokens..."
#~ msgstr ""

#: src/pages/Login.tsx:471
msgid "Secret Key"
msgstr "私钥"

#: src/components/CoinList.tsx:61
msgid "Select all coins"
msgstr "选择所有硬币"

#: src/components/CoinList.tsx:69
msgid "Select coin row"
msgstr "选择硬币行"

#: src/components/NftCard.tsx:423
#: src/components/NftCard.tsx:424
msgid "Select kind"
msgstr "选择种类"

#: src/pages/Settings.tsx:293
msgid "Select network"
msgstr "选择网络"

#: src/pages/MintNft.tsx:119
#: src/pages/MintNft.tsx:121
#: src/components/AssignNftDialog.tsx:98
#: src/components/AssignNftDialog.tsx:100
msgid "Select profile"
msgstr "选择个人资料"

#: src/pages/PeerList.tsx:289
msgid "Selected {selectedPeersCount} of {totalPeersCount} peers"
msgstr "已选择 {selectedPeersCount} / {totalPeersCount} 个节点"

#: src/pages/Token.tsx:349
msgid "Send"
msgstr "发送"

#: src/pages/Send.tsx:185
#: src/pages/Send.tsx:298
msgid "Send {ticker}"
msgstr "发送 {ticker}"

#: src/pages/Send.tsx:203
msgid "Send in bulk (airdrop)"
msgstr ""

#: src/components/OfferCard.tsx:29
msgid "Sending"
msgstr "发送中"

#: src/pages/Transactions.tsx:205
msgid "Sent"
msgstr "已发送"

#: src/pages/Settings.tsx:50
#: src/components/Layout.tsx:103
#: src/components/Header.tsx:142
msgid "Settings"
msgstr "设置"

#: src/pages/Token.tsx:376
#: src/pages/NftList.tsx:245
#: src/pages/DidList.tsx:240
#: src/components/NftCard.tsx:334
msgid "Show"
msgstr "显示"

#: src/components/CoinList.tsx:227
msgid "Show all coins"
msgstr "显示所有硬币"

#: src/components/CoinList.tsx:227
msgid "Show unspent coins only"
msgstr "仅显示未花费硬币"

#: src/pages/TokenList.tsx:186
#: src/pages/TokenList.tsx:189
msgid "Show zero balances"
msgstr ""

#: src/components/ConfirmationDialog.tsx:215
msgid "Sign Transaction"
msgstr "签署交易"

#: src/pages/TokenList.tsx:325
#: src/components/NftOptions.tsx:146
msgid "Sort Alphabetically"
msgstr "按字母顺序排序"

#: src/pages/TokenList.tsx:338
msgid "Sort by Balance"
msgstr "按余额排序"

#: src/pages/TokenList.tsx:305
#: src/components/NftOptions.tsx:120
msgid "Sort options"
msgstr "排序选项"

#: src/components/NftOptions.tsx:162
msgid "Sort Recent"
msgstr "按最近排序"

#: src/components/CoinList.tsx:203
msgid "Spent"
msgstr "已经花费"

#: src/components/ConfirmationDialog.tsx:359
msgid "Spent Coins"
msgstr "已花费硬币"

#: src/pages/Token.tsx:621
#: src/pages/Token.tsx:748
msgid "Split"
msgstr "拆分"

#: src/pages/Token.tsx:692
msgid "Split {ticker}"
msgstr "拆分 {ticker}"

#: src/pages/CreateWallet.tsx:233
#: src/components/ConfirmationDialog.tsx:292
msgid "Submit"
msgstr "提交"

#: src/components/ConfirmationDialog.tsx:292
msgid "Submitting"
msgstr "正在提交"

#: src/components/ConfirmationDialog.tsx:127
#: src/components/ConfirmationDialog.tsx:150
msgid "Summary"
msgstr "摘要"

#: src/components/Layout.tsx:93
#: src/components/Header.tsx:132
msgid "Syncing {syncedCoins} / {totalCoins}"
msgstr "正在同步 {syncedCoins} / {totalCoins}"

#: src/pages/TokenList.tsx:204
msgid "Syncing in progress..."
msgstr "同步进行中..."

#~ msgid "Take Offer"
#~ msgstr "接受报价"

#: src/pages/ViewOffer.tsx:105
msgid "Take Offer "
msgstr "接受报价 "

#~ msgid "Taken"
#~ msgstr "接受"

#: src/pages/Settings.tsx:246
msgid "Target Peers"
msgstr "目标节点"

#: src/components/OfferCard.tsx:55
msgid "The assets being given to you in the offer."
msgstr "报价中提供给你的资产."

#: src/components/OfferCard.tsx:34
msgid "The assets you have to pay to fulfill the offer."
msgstr "报价中需要支出的资产."

#: src/pages/ImportWallet.tsx:147
msgid "The initial derivation index to sync to (both hardened and unhardened keys). This is primarily applicable to legacy wallets with either hardened keys or gaps in addresses used."
msgstr ""

#: src/pages/MakeOffer.tsx:317
msgid "The offer has been created and imported successfully. You can copy the offer file below and send it to the intended recipient or make it public to be accepted by anyone."
msgstr "该报价已成功创建并导入. 可以复制下面的报价文件并将其发送给预定的接收者, 或者公开该报价文件以供任何人接受."

#: src/pages/Addresses.tsx:125
msgid "The wallet generates a new address after each transaction. Old ones stay valid."
msgstr "钱包在每次交易后会生成一个新的地址, 旧地址仍然有效."

#: src/pages/TokenList.tsx:207
msgid "The wallet is still syncing. Balances may not be accurate until it completes."
msgstr "钱包仍在同步中. 同步完成之前, 余额可能不准确."

#: src/pages/Login.tsx:511
msgid "There aren't any wallets to log into yet. To get started, create a new wallet or import an existing one."
msgstr "目前没有可登录的钱包. 要开始, 请创建一个新钱包或导入一个现有钱包."

#~ msgid "This does not include a fee of {makerFee} which was already added by the maker."
#~ msgstr "这不包括已由创建者添加的手续费 {makerFee}."

#: src/components/ConfirmationDialog.tsx:185
msgid "This is the raw JSON spend bundle for this transaction. If you sign it, the transaction can be submitted to the mempool externally."
msgstr "这是该交易的原始 JSON 支出捆绑包. 如果签署它, 交易可以通过外部提交到内存池."

#: src/components/NftCard.tsx:381
msgid "This will add an additional URL to the NFT. It is not possible to remove URLs later, so be careful with this and try to use permanent URLs if possible."
msgstr "这将为 NFT 添加一个额外的 URL. 以后无法删除 URL, 因此请小心操作, 如果可能的话, 尽量使用永久性的 URL."

#: src/components/NftCard.tsx:371
msgid "This will assign the NFT to the selected profile."
msgstr "这将把 NFT 分配给选定的个人资料."

#: src/components/MultiSelectActions.tsx:195
msgid "This will bulk assign the NFTs to the selected profile."
msgstr "这将批量把 NFT 分配给选定的个人资料."

#: src/components/MultiSelectActions.tsx:204
msgid "This will bulk burn {selectedCount} NFTs. This cannot be undone. Are you sure you want to proceed?"
msgstr "这将批量销毁 {selectedCount} 个 NFT. 此操作无法撤销. 确定要继续吗?"

#: src/components/MultiSelectActions.tsx:183
msgid "This will bulk transfer {selectedCount} NFTs to another wallet. Are you sure you want to proceed?"
msgstr "这将批量转移 {selectedCount} 个 NFT 到另一个钱包. 确定要继续吗?"

#: src/components/MultiSelectActions.tsx:193
#~ msgid "This will bulk unassign the NFTs from their profiles."
#~ msgstr "这将批量取消 NFT 与其个人资料的关联."

#: src/pages/Token.tsx:646
msgid "This will combine all of the selected coins into one."
msgstr "这将把所有选中的币合并为一个."

#: src/pages/Offers.tsx:329
msgid "This will delete the offer from the wallet, but if it's shared externally it can still be accepted. The only way to truly cancel a public offer is by spending one or more of its coins."
msgstr "这将从钱包中删除该报价, 但如果已被外部共享, 仍然可以被接受. 真正取消公共报价的唯一方式是花费其中一个或多个币."

#: src/components/NftCard.tsx:483
msgid "This will permanently delete the NFT by sending it to the burn address."
msgstr "这将通过把 NFT 发送到销毁地址来永久删除它."

#: src/pages/DidList.tsx:315
msgid "This will permanently delete the profile by sending it to the burn address."
msgstr "这将通过把个人资料发送到销毁地址来永久删除它."

#: src/components/NftCard.tsx:362
msgid "This will send the NFT to the provided address."
msgstr "这将把NFT发送到提供的地址."

#: src/pages/DidList.tsx:306
msgid "This will send the profile to the provided address."
msgstr "这将把个人资料发送到提供的地址."

#: src/pages/Token.tsx:695
msgid "This will split all of the selected coins."
msgstr "这将拆分所有选定的硬币."

#: src/components/NftCard.tsx:379
#~ msgid "This will unassign the NFT from its profile."
#~ msgstr "这将取消NFT与其个人资料的关联."

#: src/pages/Token.tsx:438
#: src/pages/IssueToken.tsx:90
msgid "Ticker"
msgstr "简称"

#: src/pages/IssueToken.tsx:36
msgid "Ticker is required"
msgstr "需提供简称"

#: src/components/NftOptions.tsx:106
msgid "Toggle hidden NFTs"
msgstr "切换隐藏的NFT"

#: src/components/NftOptions.tsx:94
msgid "Toggle multi-select"
msgstr "切换多重选择"

#: src/components/Header.tsx:79
#: src/components/Header.tsx:83
msgid "Toggle navigation menu"
msgstr "切换导航菜单"

#: src/pages/MakeOffer.tsx:446
msgid "Token"
msgstr "代币"

#: src/components/ConfirmationDialog.tsx:374
msgid "Transaction Output"
msgstr "转出交易"

#: src/components/ConfirmationDialog.tsx:213
msgid "Transaction Signed"
msgstr "已签名交易"

#: src/pages/Transactions.tsx:74
#: src/components/Nav.tsx:38
msgid "Transactions"
msgstr "交易"

#: src/pages/DidList.tsx:198
#: src/components/TransferDialog.tsx:117
#: src/components/NftCard.tsx:239
#: src/components/MultiSelectActions.tsx:110
#: src/components/FeeOnlyDialog.tsx:101
#: src/components/AssignNftDialog.tsx:154
msgid "Transfer"
msgstr "转移"

#: src/components/NftCard.tsx:357
msgid "Transfer NFT"
msgstr "转移NFT"

#: src/pages/DidList.tsx:301
msgid "Transfer Profile"
msgstr "转移个人资料"

#: src/pages/PeerList.tsx:217
#~ msgid "Trusted"
#~ msgstr "受信任的"

#: src/pages/PeerList.tsx:389
#~ msgid "Trusted peer"
#~ msgstr "信任节点"

#: src/components/NftCard.tsx:NaN
#: src/components/MultiSelectActions.tsx:145
#~ msgid "Unassign Profile"
#~ msgstr "取消分配个人资料"

#: src/pages/Transactions.tsx:297
#: src/pages/Transaction.tsx:149
#: src/pages/Collection.tsx:93
#: src/components/ConfirmationDialog.tsx:517
#: src/components/ConfirmationDialog.tsx:531
msgid "Unknown"
msgstr "未知"

#: src/pages/Settings.tsx:145
#: src/pages/Settings.tsx:149
msgid "Unknown App"
msgstr "未知App"

#: src/pages/Send.tsx:48
#~ msgid "unknown asset"
#~ msgstr "未知资产"

#: src/pages/Token.tsx:312
msgid "Unknown asset"
msgstr "未知资产"

#: src/pages/Nft.tsx:82
msgid "Unknown NFT"
msgstr "未知NFT"

#: src/pages/NftList.tsx:205
#: src/pages/NftList.tsx:216
#: src/components/OfferCard.tsx:177
#: src/components/NftCard.tsx:196
#: src/components/NftCard.tsx:214
#: src/components/ConfirmationDialog.tsx:482
#: src/components/ConfirmationDialog.tsx:496
msgid "Unnamed"
msgstr "未命名"

#: src/components/CoinList.tsx:218
#: src/components/CoinList.tsx:241
#: src/components/CoinList.tsx:281
msgid "Unspent"
msgstr "未花费"

#: src/pages/DidList.tsx:179
msgid "Untitled Profile"
msgstr "未命名个人资料"

#: src/pages/MakeOffer.tsx:346
msgid "Upload to Dexie"
msgstr "提交到Dexie"

#: src/pages/MakeOffer.tsx:372
msgid "Upload to MintGarden"
msgstr "提交到MintGarden"

#: src/components/NftCard.tsx:399
msgid "URL"
msgstr "网址"

#: src/components/NftCard.tsx:140
msgid "URL is required"
msgstr "需提供网址"

#: src/pages/CreateWallet.tsx:143
msgid "Use 24 words"
msgstr "使用24词"

#: src/pages/Token.tsx:138
msgid "Use this address to receive {0}"
msgstr ""

#: src/pages/Settings.tsx:52
msgid "Version {version}"
msgstr ""

#: src/pages/TokenList.tsx:219
#: src/pages/DidList.tsx:72
msgid "View hidden"
msgstr "查看已隐藏的"

#: src/pages/Offers.tsx:164
#: src/pages/Offers.tsx:197
msgid "View Offer"
msgstr "查看报价"

#: src/pages/Settings.tsx:340
#: src/pages/Login.tsx:507
#: src/components/Nav.tsx:18
msgid "Wallet"
msgstr "钱包"

#: src/pages/Login.tsx:455
msgid "Wallet Details"
msgstr "钱包详情"

#: src/components/Layout.tsx:58
#: src/components/Header.tsx:103
msgid "Wallet icon"
msgstr "钱包硬币"

#: src/pages/ImportWallet.tsx:106
msgid "Wallet Key"
msgstr "钱包密钥"

#: src/pages/Settings.tsx:347
#: src/pages/Login.tsx:414
#: src/pages/ImportWallet.tsx:90
#: src/pages/CreateWallet.tsx:125
msgid "Wallet Name"
msgstr "钱包名称"

#: src/pages/Settings.tsx:130
msgid "WalletConnect"
msgstr "WalletConnect"

#: src/pages/Login.tsx:74
msgid "Wallets"
msgstr "钱包"

#: src/components/ConfirmationDialog.tsx:182
msgid "Warning"
msgstr "警告"

#: src/pages/CreateWallet.tsx:146
msgid "While 12 word mnemonics are sufficiently hard to crack, you can choose to use 24 instead to increase security."
msgstr "虽然12个助记词单词已经足够安全, 仍然可以选择使用24个单词来进一步增强安全性."

#: src/components/ConfirmationDialog.tsx:438
#: src/components/ConfirmationDialog.tsx:466
#: src/components/ConfirmationDialog.tsx:500
#: src/components/ConfirmationDialog.tsx:535
msgid "You"
msgstr "我"

#: src/pages/Offers.tsx:157
msgid "You can also paste an offer using"
msgstr "也可以粘贴报价通过"

#: src/pages/NftList.tsx:129
#~ msgid "You do not currently have any NFTs. Would you like to mint one?"
#~ msgstr "当前没有任何NFT. 想要铸造一个吗?"

#: src/pages/Transactions.tsx:85
msgid "You have not made any transactions yet."
msgstr "尚未进行任何交易."<|MERGE_RESOLUTION|>--- conflicted
+++ resolved
@@ -1121,14 +1121,11 @@
 msgid "Save Offer"
 msgstr "保存报价"
 
-<<<<<<< HEAD
 #: src/pages/QrScanner.tsx:63
 msgid "Scan QR Code"
-=======
 #: src/pages/TokenList.tsx:157
 #: src/pages/TokenList.tsx:158
 msgid "Search for a token"
->>>>>>> 16c6897d
 msgstr ""
 
 #: src/components/NftOptions.tsx:49
