msgid ""
msgstr ""
"Project-Id-Version: \n"
"Report-Msgid-Bugs-To: \n"
"POT-Creation-Date: 2024-12-25 09:50-0300\n"
"PO-Revision-Date: \n"
"Last-Translator: \n"
"Language-Team: \n"
"Language: en_US\n"
"MIME-Version: 1.0\n"
"Content-Type: text/plain; charset=utf-8\n"
"Content-Transfer-Encoding: 8bit\n"
"Plural-Forms: \n"
"X-Generator: Poedit 3.5\n"

#: src/components/Nav.tsx:138
#~ msgid "(connecting...)"
#~ msgstr ""

#: src/pages/DidList.tsx:91
msgid "{didsCount, plural, one {You do not currently have any DID profile. Would you like to create one?} other {You do not currently have any DID profiles. Would you like to create one?}}"
msgstr "{didsCount, plural, one {当前还没有任何DID. 立即创建一个?} other {当前还没有任何DID. 立即创建一个?}}"

#: src/components/Layout.tsx:76
#: src/components/Header.tsx:125
#~ msgid "{peerCount, plural, one {# peer} other {# peers}}"
#~ msgstr "{peerCount, plural, one {# 节点} other {# 节点}}"

#: src/components/Nav.tsx:118
msgid "{peerCount} peers synced"
msgstr ""

#: src/pages/PeerList.tsx:479
msgid "{peersToDeleteCount, plural, one {Ban peer temporarily} other {Ban peers temporarily}}"
msgstr "{peersToDeleteCount, plural, one {临时禁用该节点} other {临时禁用该节点}}"

#: src/pages/PeerList.tsx:526
msgid "{peersToDeleteCount, plural, one {Remove Peer} other {Remove Peers}}"
msgstr "{peersToDeleteCount, plural, one {移除节点} other {移除节点}}"

#: src/pages/PeerList.tsx:470
msgid "{peersToDeleteCount, plural, one {This will remove the peer from your connection. If you are currently syncing against this peer, a new one will be used to replace it.} other {This will remove # peers from your connection. If you are currently syncing against these peers, new ones will be used to replace them.}}"
msgstr "{peersToDeleteCount, plural, one {这将移除与该节点的连接. 如果当前正通过此节点进行同步, 将会使用一个新的节点来替换它.} other {这将移除与多个节点的连接。如果当前正在通过这些节点同步，将会使用新的节点替换它们.}}"

#: src/pages/PeerList.tsx:490
msgid "{peersToDeleteCount, plural, one {Will temporarily prevent the peer from being connected to.} other {Will temporarily prevent the peers from being connected to.}}"
msgstr "{peersToDeleteCount, plural, one {将暂时阻止与该节点的连接.} other {将暂时阻止与该节点的连接.}}"

#: src/components/MultiSelectActions.tsx:90
msgid "{selectedCount} selected"
msgstr "已选择 {selectedCount}"

#: src/components/Nav.tsx:137
msgid "{syncedCoins} / {totalCoins} coins synced"
msgstr ""

#: src/pages/Transactions.tsx:190
#~ msgid "{transactionCreatedCount} created"
#~ msgstr "已创建 {transactionCreatedCount}"

#: src/pages/Transactions.tsx:189
#~ msgid "{transactionSpentCount} coins spent,"
#~ msgstr "已花费硬币 {transactionSpentCount},"

#: src/pages/Transactions.tsx:199
msgid "{transactionSpentCount} inputs, {transactionCreatedCount} outputs"
msgstr ""

#: src/pages/PeerList.tsx:205
#: src/components/MultiSelectActions.tsx:95
#: src/components/AddressList.tsx:68
msgid "Actions"
msgstr "操作"

#: src/pages/PeerList.tsx:333
msgid "Add new peer"
msgstr "添加新节点"

#: src/components/NftCard.tsx:378
msgid "Add NFT URL"
msgstr "添加NFT网址"

#: src/pages/PeerList.tsx:327
msgid "Add Peer"
msgstr "添加节点"

#: src/pages/MakeOffer.tsx:139
msgid "Add the assets you are offering."
msgstr "添加提供的资产."

#: src/pages/MakeOffer.tsx:162
msgid "Add the assets you are requesting."
msgstr "添加请求的资产."

#: src/components/NftCard.tsx:317
#: src/components/MultiSelectActions.tsx:169
msgid "Add to Offer"
msgstr ""

#: src/components/NftCard.tsx:272
#: src/components/NftCard.tsx:469
msgid "Add URL"
msgstr "添加网址"

#: src/pages/Send.tsx:220
#: src/pages/Nft.tsx:241
#: src/components/TransferDialog.tsx:81
#: src/components/AddressList.tsx:57
msgid "Address"
msgstr "地址"

#: src/pages/Settings.tsx:379
msgid "Address Batch Size"
msgstr "地址数量"

#: src/components/TransferDialog.tsx:47
msgid "Address is required"
msgstr "需提供地址"

#: src/components/Nav.tsx:67
msgid "Addresses"
msgstr "地址"

#: src/components/ConfirmationDialog.tsx:130
msgid "Advanced"
msgstr "高级"

#: src/pages/ImportWallet.tsx:125
msgid "Advanced options"
msgstr ""

#: src/pages/Addresses.tsx:138
msgid "All Addresses"
msgstr "所有地址"

#: src/pages/Send.tsx:253
#: src/pages/MakeOffer.tsx:545
#: src/pages/IssueToken.tsx:108
#: src/components/CoinList.tsx:109
msgid "Amount"
msgstr "金额"

#: src/components/OfferCard.tsx:113
#: src/components/OfferCard.tsx:158
msgid "Amount includes"
msgstr "金额包括"

#: src/pages/Login.tsx:380
msgid "Are you sure you want to delete this wallet? This cannot be undone, and all funds will be lost unless you have saved your mnemonic phrase."
msgstr "确定要删除这个钱包吗? 此操作无法撤销, 且所有资金将丢失, 除非已保存助记词."

#: src/pages/PeerList.tsx:464
msgid "Are you sure you want to remove {peersToDeleteCount} peers?"
msgstr "确定移除 {peersToDeleteCount} 个节点?"

#: src/pages/PeerList.tsx:462
msgid "Are you sure you want to remove the peer?"
msgstr "确定移除该节点?"

#: src/pages/Login.tsx:322
msgid "Are you sure you want to resync this wallet's data? This will re-download data from the network which can take a while depending on the size of the wallet."
msgstr "确定要重新同步此钱包的数据吗? 这将从网络重新下载数据, 根据钱包的大小, 这可能需要一些时间."

#: src/pages/Token.tsx:259
msgid "Asset"
msgstr "资产"

#: src/pages/TokenList.tsx:141
msgid "Assets"
msgstr "资产"

#: src/components/NftCard.tsx:254
#: src/components/NftCard.tsx:366
#: src/components/MultiSelectActions.tsx:190
msgid "Assign Profile"
msgstr "分配个人资料"

#: src/components/Nav.tsx:136
#~ msgid "at peak {peerMaxHeight}"
#~ msgstr "于高度 {peerMaxHeight}"

#: src/pages/Nft.tsx:126
msgid "Attributes"
msgstr "属性"

#: src/components/Header.tsx:41
#: src/components/Header.tsx:45
#: src/components/Header.tsx:100
msgid "Back"
msgstr "返回"

#: src/pages/Transactions.tsx:196
msgid "Block #{transactionHeight}"
msgstr "区块 #{transactionHeight}"

#: src/components/MultiSelectActions.tsx:179
#~ msgid "Bulk Assign Profile"
#~ msgstr "批量分配个人资料"

#: src/components/MultiSelectActions.tsx:199
msgid "Bulk Burn NFTs"
msgstr "批量销毁NFT"

#: src/components/MultiSelectActions.tsx:178
msgid "Bulk Transfer NFTs"
msgstr "批量转移NFT"

#: src/components/MultiSelectActions.tsx:188
#~ msgid "Bulk Unassign Profile"
#~ msgstr "批量解除分配个人资料"

#: src/pages/DidList.tsx:243
#: src/components/NftCard.tsx:286
#: src/components/MultiSelectActions.tsx:136
msgid "Burn"
msgstr "销毁"

#: src/components/NftCard.tsx:478
msgid "Burn NFT"
msgstr "销毁NFT"

#: src/pages/DidList.tsx:344
msgid "Burn Profile"
msgstr "销毁个人资料"

#: src/pages/CreateWallet.tsx:174
msgid "By disabling this you are creating a cold wallet, with no ability to sign transactions. The mnemonic will need to be saved elsewhere."
msgstr "禁用此功能后, 将创建一个冷钱包, 该钱包无法签署交易. 需要将助记词保存在其他地方."

#: src/pages/Token.tsx:347
#: src/pages/Token.tsx:555
#: src/pages/Token.tsx:623
#: src/pages/PeerList.tsx:305
#: src/pages/PeerList.tsx:359
#: src/pages/PeerList.tsx:508
#: src/pages/Offers.tsx:302
#: src/pages/Offers.tsx:363
#: src/pages/Login.tsx:361
#: src/pages/Login.tsx:389
#: src/pages/Login.tsx:439
#: src/pages/DidList.tsx:325
#: src/pages/CreateWallet.tsx:252
#: src/pages/Addresses.tsx:209
#: src/components/TransferDialog.tsx:114
#: src/components/NftCard.tsx:466
#: src/components/FeeOnlyDialog.tsx:98
#: src/components/ConfirmationDialog.tsx:242
#: src/components/AssignNftDialog.tsx:151
msgid "Cancel"
msgstr "取消"

#: src/pages/MakeOffer.tsx:300
msgid "Cancel Offer"
msgstr "取消报价"

#~ msgid "Cancelled"
#~ msgstr "已取消"

#: src/components/OfferCard.tsx:127
#~ msgid "CAT"
#~ msgstr "CAT"

#: src/components/OfferCard.tsx:143
msgid "CAT icon"
msgstr "CAT硬币"

#: src/components/ConfirmationDialog.tsx:159
msgid "Change"
msgstr "修改"

#: src/pages/TokenList.tsx:168
<<<<<<< HEAD
#: src/components/NftOptions.tsx:71
#: src/components/NftOptions.tsx:72
=======
#: src/pages/TokenList.tsx:169
>>>>>>> 3353dfe9
msgid "Clear search"
msgstr ""

#: src/components/CoinList.tsx:84
msgid "Coin"
msgstr "硬币"

#: src/pages/Nft.tsx:248
msgid "Coin Id"
msgstr "硬币Id"

#: src/pages/Transaction.tsx:97
msgid "Coin with id {coinId}"
msgstr ""

#: src/pages/Token.tsx:482
msgid "Coins"
msgstr "硬币"

#: src/pages/Login.tsx:304
msgid "Cold Wallet"
msgstr "冷钱包"

#: src/components/Layout.tsx:76
#: src/components/Layout.tsx:87
msgid "Collapse sidebar"
msgstr ""

#: src/pages/Nft.tsx:115
msgid "Collection Name"
msgstr "集合名称"

#: src/pages/Token.tsx:509
#: src/pages/Token.tsx:558
msgid "Combine"
msgstr "合并"

#: src/pages/Token.tsx:521
msgid "Combine {ticker}"
msgstr "合并 {ticker}"

#: src/pages/CreateWallet.tsx:260
msgid "Confirm"
msgstr "确认"

#: src/components/ConfirmationDialog.tsx:120
msgid "Confirm transaction?"
msgstr "确认交易?"

#: src/components/CoinList.tsx:162
msgid "Confirmed"
msgstr "已确认"

#: src/pages/Settings.tsx:170
#: src/pages/PeerList.tsx:373
msgid "Connect"
msgstr "连接"

#: src/components/Layout.tsx:119
#~ msgid "Connected to {peerCount}"
#~ msgstr ""

#: src/pages/PeerList.tsx:293
msgid "Connected to {totalPeersCount} peers"
msgstr "已连接到 {totalPeersCount} 个节点"

#: src/components/Nav.tsx:134
msgid "connecting..."
msgstr "连接中..."

#: src/components/Nav.tsx:120
msgid "Connecting..."
msgstr ""

#: src/pages/Offers.tsx:276
msgid "Copy"
msgstr "复制"

#: src/pages/Offers.tsx:316
#: src/components/NftCard.tsx:347
msgid "Copy ID"
msgstr "复制ID"

#: src/pages/Login.tsx:81
msgid "Create"
msgstr "创建"

#: src/pages/Offers.tsx:148
msgid "Create a new offer to get started with peer-to-peer trading."
msgstr "创建一个新报价以开始点对点交易."

#: src/pages/DidList.tsx:88
msgid "Create a profile?"
msgstr "创建个人资料?"

#: src/pages/Offers.tsx:165
#: src/pages/MakeOffer.tsx:306
msgid "Create Offer"
msgstr "创建报价"

#: src/pages/DidList.tsx:68
#: src/pages/CreateProfile.tsx:58
#: src/pages/CreateProfile.tsx:105
msgid "Create Profile"
msgstr "创建个人资料"

#: src/pages/Login.tsx:522
#: src/pages/CreateWallet.tsx:58
msgid "Create Wallet"
msgstr "创建钱包"

#: src/pages/MakeOffer.tsx:306
msgid "Creating Offer"
msgstr "正在创建报价"

#: src/pages/IssueToken.tsx:93
msgid "Currency Symbol"
msgstr "货币符号"

#: src/pages/Settings.tsx:82
msgid "Dark Mode"
msgstr "深色模式"

#: src/components/NftCard.tsx:428
msgid "Data"
msgstr "数据"

#: src/pages/Nft.tsx:195
msgid "Data Hash"
msgstr "数据哈希"

#: src/pages/Nft.tsx:144
msgid "Data URIs"
msgstr "数据URI"

#: src/pages/MintNft.tsx:143
msgid "Data URLs"
msgstr "数据URL"

#: src/pages/MakeOffer.tsx:238
msgid "Days"
msgstr "天"

#: src/pages/Offers.tsx:289
#: src/pages/Offers.tsx:374
#: src/pages/Login.tsx:283
#: src/pages/Login.tsx:392
msgid "Delete"
msgstr "删除"

#: src/pages/PeerList.tsx:320
msgid "Delete {selectedPeersCount}"
msgstr "删除 {selectedPeersCount}"

#: src/pages/Login.tsx:349
msgid "Delete hardened addresses"
msgstr ""

#: src/pages/Offers.tsx:351
msgid "Delete offer record?"
msgstr "删除报价记录?"

#: src/pages/Login.tsx:329
msgid "Delete saved offer files"
msgstr "删除已保存报价"

#: src/pages/Login.tsx:339
msgid "Delete unhardened addresses"
msgstr ""

#: src/pages/Addresses.tsx:196
msgid "Derivation index"
msgstr ""

#: src/pages/Addresses.tsx:190
msgid "Derivation Index"
msgstr ""

#: src/pages/Addresses.tsx:154
msgid "Derivation index: {derivationIndex}"
msgstr ""

#: src/pages/Nft.tsx:106
msgid "Description"
msgstr "描述"

#: src/pages/Login.tsx:247
msgid "Details"
msgstr "详情"

#: src/pages/Offers.tsx:336
msgid "Dexie"
msgstr ""

#: src/pages/MakeOffer.tsx:346
msgid "Dexie Link"
msgstr "Dexie链接"

#: src/pages/CreateWallet.tsx:240
msgid "Did you save your mnemonic?"
msgstr "已保存好助记词?"

#: src/pages/Settings.tsx:151
msgid "Disconnect"
msgstr "断开连接"

#: src/pages/Settings.tsx:227
msgid "Discover peers automatically"
msgstr "自动发现节点"

#: src/pages/IssueToken.tsx:77
#: src/pages/CreateProfile.tsx:72
msgid "Display name"
msgstr "显示名称"

#: src/pages/Login.tsx:492
msgid "Done"
msgstr "确定"

#: src/pages/Token.tsx:251
msgid "Edit"
msgstr "编辑"

#: src/components/NftCard.tsx:256
#: src/components/MultiSelectActions.tsx:123
msgid "Edit Profile"
msgstr ""

#: src/pages/Token.tsx:293
msgid "Edit Token Details"
msgstr "编辑代币详情"

#: src/pages/Send.tsx:236
#: src/pages/MintNft.tsx:211
#: src/components/TransferDialog.tsx:84
msgid "Enter address"
msgstr "输入地址"

#: src/pages/MakeOffer.tsx:457
msgid "Enter amount"
msgstr "输入金额"

#: src/pages/MintNft.tsx:148
#: src/pages/MintNft.tsx:169
#: src/pages/MintNft.tsx:190
msgid "Enter comma separated URLs"
msgstr "请输入以逗号分隔的网址"

#: src/pages/Addresses.tsx:195
msgid "Enter derivation index"
msgstr ""

#: src/components/TransferDialog.tsx:101
msgid "Enter fee amount"
msgstr "输入手续费金额"

#: src/pages/Send.tsx:313
msgid "Enter memo"
msgstr ""

#: src/pages/Send.tsx:228
msgid "Enter multiple distinct addresses"
msgstr ""

#: src/components/FeeOnlyDialog.tsx:84
msgid "Enter network fee"
msgstr "输入网络手续费"

#: src/pages/Offers.tsx:182
msgid "Enter Offer String"
msgstr "输入报价文本"

#: src/pages/MintNft.tsx:234
msgid "Enter percent"
msgstr "输入百分比"

#: src/pages/PeerList.tsx:336
msgid "Enter the IP address of the peer you want to connect to."
msgstr "输入想连接的节点 IP 地址."

#: src/pages/Token.tsx:296
msgid "Enter the new display details for this token"
msgstr "输入此代币的新显示详情"

#: src/pages/DidList.tsx:295
msgid "Enter the new display name for this profile."
msgstr "输入此个人资料的新显示名称."

#: src/pages/Login.tsx:408
msgid "Enter the new display name for this wallet."
msgstr "输入此钱包的新显示名称."

#: src/components/NftCard.tsx:402
msgid "Enter URL"
msgstr "输入网址"

#: src/pages/ImportWallet.tsx:112
msgid "Enter your mnemonic, private key, or public key above. If it's a public key, it will be imported as a read-only cold wallet."
msgstr ""

#: src/pages/ImportWallet.tsx:94
#~ msgid "Enter your mnemonic, private key, or public key below. If it's a public key, it will be imported as a read-only cold wallet."
#~ msgstr "请输入助记词、私钥或公钥. 如果是公钥, 它将作为只读冷钱包导入."

#: src/components/Layout.tsx:76
#: src/components/Layout.tsx:87
msgid "Expand sidebar"
msgstr ""

#~ msgid "Expired"
#~ msgstr "已过期"

#: src/pages/MakeOffer.tsx:202
msgid "Expiring offer"
msgstr "包含有效期的报价"

#: src/pages/Nft.tsx:262
msgid "External Links"
msgstr "外部链接"

#: src/pages/Send.tsx:279
#: src/pages/IssueToken.tsx:129
#: src/components/ConfirmationDialog.tsx:154
#: src/components/ConfirmationDialog.tsx:380
msgid "Fee"
msgstr "手续费"

#: src/components/ConfirmationDialog.tsx:144
msgid "Fee exceeds recommended maximum of 0.001 {ticker}"
msgstr "费用超过推荐的最大值 0.001 {ticker}"

#: src/pages/ViewOffer.tsx:35
msgid "Fetching offer details..."
msgstr "正在获取报价详情..."

#: src/pages/Addresses.tsx:122
msgid "Fresh Address"
msgstr "刷新地址"

#: src/pages/Addresses.tsx:221
msgid "Generate"
msgstr ""

#: src/pages/Settings.tsx:374
msgid "Generate addresses automatically"
msgstr "自动生成地址"

#: src/pages/Addresses.tsx:219
msgid "Generating"
msgstr ""

#: src/pages/Settings.tsx:70
msgid "Global"
msgstr "全局"

#: src/components/Header.tsx:76
msgid "Go to wallet"
msgstr "前往钱包"

#: src/components/NftOptions.tsx:249
msgid "Group by Collections"
msgstr ""

#: src/components/NftOptions.tsx:265
msgid "Group by Owners"
msgstr ""

#: src/components/NftOptions.tsx:179
#~ msgid "Group Collections"
#~ msgstr "分组集合"

#: src/components/NftOptions.tsx:206
#: src/components/NftOptions.tsx:207
msgid "Group options"
msgstr ""

#: src/pages/Addresses.tsx:144
msgid "Hardened addresses"
msgstr ""

#: src/pages/PeerList.tsx:199
msgid "Height"
msgstr ""

#: src/pages/PeerList.tsx:132
msgid "Height:"
msgstr "高度:"

#: src/pages/Token.tsx:259
<<<<<<< HEAD
#: src/pages/NftList.tsx:281
#: src/pages/DidList.tsx:240
=======
#: src/pages/NftList.tsx:243
#: src/pages/DidList.tsx:274
>>>>>>> 3353dfe9
#: src/components/NftCard.tsx:334
msgid "Hide"
msgstr "隐藏"

#: src/pages/TokenList.tsx:187
#: src/pages/TokenList.tsx:190
msgid "Hide zero balances"
msgstr ""

#: src/components/ConfirmationDialog.tsx:141
msgid "High Transaction Fee"
msgstr "高交易手续费"

#: src/pages/Login.tsx:297
msgid "Hot Wallet"
msgstr "热钱包"

#: src/pages/MakeOffer.tsx:260
msgid "Hours"
msgstr "小时"

#: src/pages/Login.tsx:78
#: src/pages/ImportWallet.tsx:164
msgid "Import"
msgstr "导入"

#: src/pages/Login.tsx:519
#: src/pages/ImportWallet.tsx:77
msgid "Import Wallet"
msgstr "导入钱包"

#: src/pages/ImportWallet.tsx:164
msgid "Importing"
msgstr ""

#: src/pages/Addresses.tsx:160
msgid "Increase"
msgstr ""

#: src/pages/Addresses.tsx:172
msgid "Increase Derivation Index"
msgstr ""

#: src/pages/Addresses.tsx:175
msgid "Increase the derivation index to generate new addresses. Setting this too high can cause issues, and it can't be reversed without resyncing the wallet."
msgstr ""

#: src/components/AddressList.tsx:47
msgid "Index"
msgstr "索引"

#: src/pages/ImportWallet.tsx:141
msgid "Initial Addresses"
msgstr ""

#: src/pages/ViewOffer.tsx:25
msgid "Initializing..."
msgstr "正在初始化..."

#: src/pages/Send.tsx:129
msgid "Invalid address"
msgstr "无效地址"

#: src/pages/Send.tsx:129
msgid "Invalid addresses"
msgstr ""

#: src/pages/PeerList.tsx:191
#: src/pages/PeerList.tsx:345
msgid "IP Address"
msgstr "IP地址"

#: src/pages/TokenList.tsx:148
#: src/pages/IssueToken.tsx:62
#: src/pages/IssueToken.tsx:148
msgid "Issue Token"
msgstr "发行代币"

#: src/components/ConfirmationDialog.tsx:133
msgid "JSON"
msgstr "JSON"

#: src/components/NftCard.tsx:415
msgid "Kind"
msgstr "类型"

#: src/components/NftCard.tsx:141
msgid "Kind is required"
msgstr "需提供类型"

#: src/pages/Settings.tsx:88
msgid "Language"
msgstr "语言"

#: src/pages/Nft.tsx:98
msgid "Launcher Id"
msgstr "启动器Id"

#: src/components/NftCard.tsx:434
msgid "License"
msgstr "许可证"

#: src/pages/Nft.tsx:213
msgid "License Hash"
msgstr "许可证哈希"

#: src/pages/Nft.tsx:178
msgid "License URIs"
msgstr "许可证网址"

#: src/pages/MintNft.tsx:185
msgid "License URLs"
msgstr "许可证网址"

#: src/pages/Login.tsx:235
msgid "Login"
msgstr "登录"

#: src/components/Nav.tsx:168
msgid "Logout"
msgstr "退出"

#: src/pages/CreateWallet.tsx:243
msgid "Make sure you have saved your mnemonic. You will not be able to access it later, since it will not be saved in the wallet. You will also not be able to make transactions with this wallet."
msgstr "请确保已保存助记词. 以后无法访问它, 因为它不会保存在钱包中. 也无法使用此钱包进行交易."

#: src/pages/Offers.tsx:142
msgid "Manage offers"
msgstr "管理报价"

#: src/pages/Send.tsx:306
msgid "Memo (optional)"
msgstr ""

#: src/components/NftCard.tsx:431
msgid "Metadata"
msgstr "元数据"

#: src/pages/Nft.tsx:204
msgid "Metadata Hash"
msgstr "元数据哈希"

#: src/pages/Nft.tsx:161
msgid "Metadata URIs"
msgstr "元数据网址"

#: src/pages/MintNft.tsx:164
msgid "Metadata URLs"
msgstr "元数据网址"

#: src/pages/MintNft.tsx:283
msgid "Mint"
msgstr "铸造"

#: src/pages/NftList.tsx:126
#~ msgid "Mint an NFT?"
#~ msgstr "铸造NFT?"

<<<<<<< HEAD
#: src/pages/NftList.tsx:120
=======
#: src/pages/NftList.tsx:105
>>>>>>> 3353dfe9
#: src/pages/MintNft.tsx:96
msgid "Mint NFT"
msgstr "铸造NFT"

#: src/pages/Nft.tsx:223
msgid "Minter DID"
msgstr "铸造者DID"

#: src/pages/MakeOffer.tsx:371
msgid "MintGarden Link"
msgstr "MintGarden链接"

#: src/pages/MintNft.tsx:283
msgid "Minting"
msgstr "正在铸造"

#: src/pages/MakeOffer.tsx:282
msgid "Minutes"
msgstr "分钟"

#: src/pages/Login.tsx:480
#: src/pages/CreateWallet.tsx:195
msgid "Mnemonic"
msgstr "助记词"

#: src/pages/Token.tsx:302
#: src/pages/IssueToken.tsx:74
#: src/pages/DidList.tsx:301
#: src/pages/CreateProfile.tsx:69
msgid "Name"
msgstr "名称"

#: src/pages/IssueToken.tsx:35
#: src/pages/CreateProfile.tsx:35
msgid "Name is required"
msgstr "需提供名称"

#: src/pages/Login.tsx:418
msgid "Name of your wallet"
msgstr "钱包名称"

#: src/pages/Settings.tsx:210
msgid "Network"
msgstr "网络"

#: src/pages/ViewOffer.tsx:80
#: src/pages/Token.tsx:540
#: src/pages/Token.tsx:608
#: src/pages/MintNft.tsx:256
#: src/pages/MakeOffer.tsx:178
#: src/pages/CreateProfile.tsx:86
#: src/components/TransferDialog.tsx:96
#: src/components/NftCard.tsx:450
#: src/components/FeeOnlyDialog.tsx:79
#: src/components/AssignNftDialog.tsx:133
msgid "Network Fee"
msgstr "网络手续费"

#: src/components/FeeOnlyDialog.tsx:85
#: src/components/AssignNftDialog.tsx:138
msgid "Network fee amount"
msgstr "网络手续费金额"

#: src/pages/Settings.tsx:258
msgid "Network ID"
msgstr "网络ID"

#: src/components/Nav.tsx:116
#~ msgid "Network status"
#~ msgstr "网络状态"

#: src/pages/MakeOffer.tsx:126
msgid "New Offer"
msgstr "新报价"

#: src/components/NftOptions.tsx:109
#: src/components/NftOptions.tsx:110
#: src/components/CoinList.tsx:371
#: src/components/AddressList.tsx:190
msgid "Next page"
msgstr "下一页"

#: src/pages/MakeOffer.tsx:434
#: src/components/OfferCard.tsx:172
msgid "NFT"
msgstr "NFT"

#: src/components/NftCard.tsx:223
msgid "NFT options"
msgstr "NFT选项"

#: src/components/OfferCard.tsx:186
msgid "NFT preview"
msgstr "NFT预览"

#: src/pages/NftList.tsx:99
#: src/components/Nav.tsx:46
msgid "NFTs"
msgstr "NFT"

#: src/pages/Settings.tsx:157
msgid "No active sessions"
msgstr "没有活跃的会话"

#: src/components/NftCard.tsx:217
msgid "No collection"
msgstr "无集合"

#: src/pages/Offers.tsx:144
msgid "No offers yet"
msgstr "还没有报价"

#: src/pages/PeerList.tsx:446
#: src/components/CoinList.tsx:346
#: src/components/AddressList.tsx:167
msgid "No results."
msgstr "无结果."

#: src/pages/Transactions.tsx:260
#: src/pages/Nft.tsx:226
#: src/pages/Nft.tsx:235
#: src/components/AssignNftDialog.tsx:104
msgid "None"
msgstr "无"

#: src/pages/DidList.tsx:229
msgid "Normalize"
msgstr ""

#: src/pages/DidList.tsx:356
msgid "Normalize Profile"
msgstr ""

#: src/components/TransferDialog.tsx:50
#: src/components/NftCard.tsx:144
#: src/components/FeeOnlyDialog.tsx:49
#: src/components/AssignNftDialog.tsx:58
msgid "Not enough funds to cover the fee"
msgstr "余额不足以支付手续费"

#: src/pages/Transactions.tsx:82
msgid "Note"
msgstr "备注"

#: src/pages/MakeOffer.tsx:314
msgid "Offer Created"
msgstr "创建的报价"

#: src/pages/MakeOffer.tsx:134
msgid "Offered"
msgstr "提供"

#: src/components/CoinList.tsx:253
msgid "Offered..."
msgstr ""

#: src/pages/Offers.tsx:133
#: src/components/Nav.tsx:60
msgid "Offers"
msgstr "报价"

#: src/pages/MakeOffer.tsx:387
msgid "Ok"
msgstr "Ok"

#: src/pages/Token.tsx:587
msgid "Output Count"
msgstr "转出数量"

#: src/pages/Nft.tsx:232
msgid "Owner DID"
msgstr "拥有者DID"

#: src/pages/Settings.tsx:166
msgid "Paste WalletConnect URI"
msgstr "粘贴WalletConnect URI"

#: src/pages/Offers.tsx:187
msgid "Paste your offer string here..."
msgstr "在这里粘贴报价文本..."

#: src/pages/PeerList.tsx:211
#~ msgid "Peak Height"
#~ msgstr "最高高度"

#: src/components/Nav.tsx:129
msgid "peer"
msgstr ""

#: src/pages/PeerList.tsx:282
msgid "Peer List"
msgstr "节点列表"

#: src/components/Nav.tsx:129
msgid "peers"
msgstr ""

#~ msgid "Pending"
#~ msgstr "处理中"

#: src/components/CoinList.tsx:176
#: src/components/CoinList.tsx:251
msgid "Pending..."
msgstr "处理中..."

#: src/components/ConfirmationDialog.tsx:436
#: src/components/ConfirmationDialog.tsx:464
#: src/components/ConfirmationDialog.tsx:498
#: src/components/ConfirmationDialog.tsx:533
msgid "Permanently Burned"
msgstr "永久销毁"

#: src/pages/Login.tsx:377
msgid "Permanently Delete"
msgstr "永久删除"

#: src/pages/PeerList.tsx:195
msgid "Port"
msgstr "端口"

#: src/pages/PeerList.tsx:138
msgid "Port:"
msgstr "端口:"

#: src/pages/PeerList.tsx:396
#~ msgid "Prevents the peer from being banned."
#~ msgstr "防止该节点被封禁."

#: src/components/NftOptions.tsx:92
#: src/components/NftOptions.tsx:93
#: src/components/CoinList.tsx:362
#: src/components/AddressList.tsx:181
msgid "Previous page"
msgstr "上一页"

#: src/pages/ViewOffer.tsx:41
msgid "Processing offer data..."
msgstr "正在处理报价数据..."

#: src/pages/MintNft.tsx:107
#: src/components/ConfirmationDialog.tsx:481
#: src/components/ConfirmationDialog.tsx:495
#: src/components/AssignNftDialog.tsx:92
msgid "Profile"
msgstr "个人资料"

#: src/pages/MintNft.tsx:45
#: src/components/AssignNftDialog.tsx:55
msgid "Profile is required"
msgstr "需提供个人资料"

#: src/pages/DidList.tsx:305
msgid "Profile name"
msgstr "个人资料名称"

<<<<<<< HEAD
#: src/pages/DidNfts.tsx:79
msgid "Profile NFTs"
msgstr ""

#: src/pages/DidList.tsx:60
#: src/components/Nav.tsx:44
#: src/components/Nav.tsx:47
=======
#: src/pages/DidList.tsx:62
#: src/components/Nav.tsx:53
>>>>>>> 3353dfe9
msgid "Profiles"
msgstr "个人资料"

#: src/pages/Login.tsx:461
msgid "Public Key"
msgstr "公钥"

#: src/components/NftCard.tsx:268
#~ msgid "Reassign Profile"
#~ msgstr "重新分配个人资料"

#: src/pages/Token.tsx:239
msgid "Receive"
msgstr "接收"

#: src/pages/Addresses.tsx:116
msgid "Receive {ticker}"
msgstr "接收 {ticker}"

#: src/components/ReceiveAddress.tsx:64
msgid "Receive Address"
msgstr "接收地址"

#: src/pages/Transactions.tsx:206
msgid "Received"
msgstr "收到"

#: src/components/OfferCard.tsx:50
msgid "Receiving"
msgstr "正在接收"

#: src/pages/Token.tsx:254
msgid "Refresh Info"
msgstr "刷新信息"

#: src/pages/Token.tsx:350
#: src/pages/Login.tsx:259
#: src/pages/Login.tsx:442
#: src/pages/DidList.tsx:258
#: src/pages/DidList.tsx:328
msgid "Rename"
msgstr "重命名"

#: src/pages/DidList.tsx:292
msgid "Rename Profile"
msgstr "重命名个人资料"

#: src/pages/Login.tsx:405
msgid "Rename Wallet"
msgstr "重命名钱包"

#: src/pages/MakeOffer.tsx:157
msgid "Requested"
msgstr "请求"

#: src/pages/Login.tsx:364
msgid "Resync"
msgstr "重新同步"

#: src/pages/Login.tsx:271
msgid "Resync ({network})"
msgstr "重新同步 ({network})"

#: src/pages/Login.tsx:319
msgid "Resync on {network}"
msgstr "在 {network} 上重新同步"

#: src/pages/Nft.tsx:255
msgid "Royalties {royaltyPercentage}%"
msgstr "版税 {royaltyPercentage}%"

#: src/components/OfferCard.tsx:115
#: src/components/OfferCard.tsx:159
msgid "royalty"
msgstr "版税"

#: src/pages/MintNft.tsx:206
msgid "Royalty Address"
msgstr "版税地址"

#: src/pages/MintNft.tsx:228
msgid "Royalty Percent"
msgstr "税率"

#: src/components/OfferCard.tsx:201
msgid "royalty to"
msgstr "版税支付给"

#: src/pages/CreateWallet.tsx:171
msgid "Save mnemonic"
msgstr "保存助记词"

#: src/pages/ViewOffer.tsx:101
msgid "Save Offer"
msgstr "保存报价"

#: src/pages/TokenList.tsx:157
#: src/pages/TokenList.tsx:158
msgid "Search for a token"
msgstr ""

#: src/components/NftOptions.tsx:61
#: src/components/NftOptions.tsx:62
msgid "Search NFTs"
msgstr ""

<<<<<<< HEAD
#: src/components/NftOptions.tsx:49
#~ msgid "Search NFTs..."
#~ msgstr ""

#: src/pages/TokenList.tsx:144
#~ msgid "Search tokens..."
#~ msgstr ""
=======
#: src/pages/TokenList.tsx:159
msgid "Search tokens..."
msgstr ""
>>>>>>> 3353dfe9

#: src/pages/Login.tsx:471
msgid "Secret Key"
msgstr "私钥"

#: src/components/CoinList.tsx:61
msgid "Select all coins"
msgstr "选择所有硬币"

#: src/components/CoinList.tsx:69
msgid "Select coin row"
msgstr "选择硬币行"

#: src/components/NftCard.tsx:423
#: src/components/NftCard.tsx:424
msgid "Select kind"
msgstr "选择种类"

#: src/pages/Settings.tsx:279
msgid "Select network"
msgstr "选择网络"

#: src/pages/MintNft.tsx:113
#: src/pages/MintNft.tsx:115
#: src/components/AssignNftDialog.tsx:98
#: src/components/AssignNftDialog.tsx:100
msgid "Select profile"
msgstr "选择个人资料"

#: src/pages/PeerList.tsx:289
msgid "Selected {selectedPeersCount} of {totalPeersCount} peers"
msgstr "已选择 {selectedPeersCount} / {totalPeersCount} 个节点"

#: src/pages/Token.tsx:233
msgid "Send"
msgstr "发送"

#: src/pages/Send.tsx:189
#: src/pages/Send.tsx:325
msgid "Send {ticker}"
msgstr "发送 {ticker}"

#: src/pages/Send.tsx:207
msgid "Send in bulk (airdrop)"
msgstr ""

#: src/components/OfferCard.tsx:29
msgid "Sending"
msgstr "发送中"

#: src/pages/Transactions.tsx:205
msgid "Sent"
msgstr "已发送"

#: src/pages/Settings.tsx:48
#: src/components/Nav.tsx:160
msgid "Settings"
msgstr "设置"

#: src/pages/Token.tsx:259
<<<<<<< HEAD
#: src/pages/NftList.tsx:281
#: src/pages/DidList.tsx:240
=======
#: src/pages/NftList.tsx:243
#: src/pages/DidList.tsx:274
>>>>>>> 3353dfe9
#: src/components/NftCard.tsx:334
msgid "Show"
msgstr "显示"

#: src/components/CoinList.tsx:227
msgid "Show all coins"
msgstr "显示所有硬币"

#: src/components/CoinList.tsx:227
msgid "Show unspent coins only"
msgstr "仅显示未花费硬币"

#: src/pages/TokenList.tsx:187
#: src/pages/TokenList.tsx:190
msgid "Show zero balances"
msgstr ""

#: src/components/ConfirmationDialog.tsx:215
msgid "Sign Transaction"
msgstr "签署交易"

<<<<<<< HEAD
#: src/pages/TokenList.tsx:325
#: src/components/NftOptions.tsx:161
=======
#: src/pages/TokenList.tsx:326
#: src/components/NftOptions.tsx:146
>>>>>>> 3353dfe9
msgid "Sort Alphabetically"
msgstr "按字母顺序排序"

#: src/pages/TokenList.tsx:339
msgid "Sort by Balance"
msgstr "按余额排序"

<<<<<<< HEAD
#: src/pages/TokenList.tsx:305
#: src/components/NftOptions.tsx:136
#: src/components/NftOptions.tsx:137
=======
#: src/pages/TokenList.tsx:306
#: src/components/NftOptions.tsx:120
>>>>>>> 3353dfe9
msgid "Sort options"
msgstr "排序选项"

#: src/components/NftOptions.tsx:177
msgid "Sort Recent"
msgstr "按最近排序"

#: src/components/CoinList.tsx:203
msgid "Spent"
msgstr "已经花费"

#: src/components/ConfirmationDialog.tsx:359
msgid "Spent Coins"
msgstr "已花费硬币"

#: src/pages/Token.tsx:499
#: src/pages/Token.tsx:626
msgid "Split"
msgstr "拆分"

#: src/pages/Token.tsx:570
msgid "Split {ticker}"
msgstr "拆分 {ticker}"

#: src/pages/CreateWallet.tsx:233
#: src/components/ConfirmationDialog.tsx:292
msgid "Submit"
msgstr "提交"

#: src/components/ConfirmationDialog.tsx:292
msgid "Submitting"
msgstr "正在提交"

#: src/components/ConfirmationDialog.tsx:127
#: src/components/ConfirmationDialog.tsx:150
msgid "Summary"
msgstr "摘要"

#: src/components/Nav.tsx:132
msgid "synced to peak {peerMaxHeight}"
msgstr ""

#: src/components/Nav.tsx:124
msgid "Syncing"
msgstr ""

#: src/components/Nav.tsx:142
#~ msgid "Syncing {syncedCoins} / {totalCoins}"
#~ msgstr "正在同步 {syncedCoins} / {totalCoins}"

#: src/pages/TokenList.tsx:205
msgid "Syncing in progress..."
msgstr "同步进行中..."

#~ msgid "Take Offer"
#~ msgstr "接受报价"

#: src/pages/ViewOffer.tsx:105
msgid "Take Offer "
msgstr "接受报价 "

#~ msgid "Taken"
#~ msgstr "接受"

#: src/pages/Settings.tsx:232
msgid "Target Peers"
msgstr "目标节点"

#: src/components/OfferCard.tsx:55
msgid "The assets being given to you in the offer."
msgstr "报价中提供给你的资产."

#: src/components/OfferCard.tsx:34
msgid "The assets you have to pay to fulfill the offer."
msgstr "报价中需要支出的资产."

#: src/pages/ImportWallet.tsx:147
msgid "The initial derivation index to sync to (both hardened and unhardened keys). This is primarily applicable to legacy wallets with either hardened keys or gaps in addresses used."
msgstr ""

#: src/pages/MakeOffer.tsx:317
msgid "The offer has been created and imported successfully. You can copy the offer file below and send it to the intended recipient or make it public to be accepted by anyone."
msgstr "该报价已成功创建并导入. 可以复制下面的报价文件并将其发送给预定的接收者, 或者公开该报价文件以供任何人接受."

#: src/pages/Addresses.tsx:125
msgid "The wallet generates a new address after each transaction. Old ones stay valid."
msgstr "钱包在每次交易后会生成一个新的地址, 旧地址仍然有效."

#: src/pages/TokenList.tsx:208
msgid "The wallet is still syncing. Balances may not be accurate until it completes."
msgstr "钱包仍在同步中. 同步完成之前, 余额可能不准确."

#: src/pages/Login.tsx:511
msgid "There aren't any wallets to log into yet. To get started, create a new wallet or import an existing one."
msgstr "目前没有可登录的钱包. 要开始, 请创建一个新钱包或导入一个现有钱包."

#~ msgid "This does not include a fee of {makerFee} which was already added by the maker."
#~ msgstr "这不包括已由创建者添加的手续费 {makerFee}."

#: src/components/ConfirmationDialog.tsx:185
msgid "This is the raw JSON spend bundle for this transaction. If you sign it, the transaction can be submitted to the mempool externally."
msgstr "这是该交易的原始 JSON 支出捆绑包. 如果签署它, 交易可以通过外部提交到内存池."

#: src/components/NftCard.tsx:381
msgid "This will add an additional URL to the NFT. It is not possible to remove URLs later, so be careful with this and try to use permanent URLs if possible."
msgstr "这将为 NFT 添加一个额外的 URL. 以后无法删除 URL, 因此请小心操作, 如果可能的话, 尽量使用永久性的 URL."

#: src/components/NftCard.tsx:371
msgid "This will assign the NFT to the selected profile."
msgstr "这将把 NFT 分配给选定的个人资料."

#: src/components/MultiSelectActions.tsx:195
msgid "This will bulk assign the NFTs to the selected profile."
msgstr "这将批量把 NFT 分配给选定的个人资料."

#: src/components/MultiSelectActions.tsx:204
msgid "This will bulk burn {selectedCount} NFTs. This cannot be undone. Are you sure you want to proceed?"
msgstr "这将批量销毁 {selectedCount} 个 NFT. 此操作无法撤销. 确定要继续吗?"

#: src/components/MultiSelectActions.tsx:183
msgid "This will bulk transfer {selectedCount} NFTs to another wallet. Are you sure you want to proceed?"
msgstr "这将批量转移 {selectedCount} 个 NFT 到另一个钱包. 确定要继续吗?"

#: src/components/MultiSelectActions.tsx:193
#~ msgid "This will bulk unassign the NFTs from their profiles."
#~ msgstr "这将批量取消 NFT 与其个人资料的关联."

#: src/pages/Token.tsx:524
msgid "This will combine all of the selected coins into one."
msgstr "这将把所有选中的币合并为一个."

#: src/pages/Offers.tsx:354
msgid "This will delete the offer from the wallet, but if it's shared externally it can still be accepted. The only way to truly cancel a public offer is by spending one or more of its coins."
msgstr "这将从钱包中删除该报价, 但如果已被外部共享, 仍然可以被接受. 真正取消公共报价的唯一方式是花费其中一个或多个币."

#: src/pages/DidList.tsx:361
msgid "This will modify the profile's recovery info to be compatible with the Chia reference wallet."
msgstr ""

#: src/components/NftCard.tsx:483
msgid "This will permanently delete the NFT by sending it to the burn address."
msgstr "这将通过把 NFT 发送到销毁地址来永久删除它."

#: src/pages/DidList.tsx:349
msgid "This will permanently delete the profile by sending it to the burn address."
msgstr "这将通过把个人资料发送到销毁地址来永久删除它."

#: src/components/NftCard.tsx:362
msgid "This will send the NFT to the provided address."
msgstr "这将把NFT发送到提供的地址."

#: src/pages/DidList.tsx:340
msgid "This will send the profile to the provided address."
msgstr "这将把个人资料发送到提供的地址."

#: src/pages/Token.tsx:573
msgid "This will split all of the selected coins."
msgstr "这将拆分所有选定的硬币."

#: src/components/NftCard.tsx:379
#~ msgid "This will unassign the NFT from its profile."
#~ msgstr "这将取消NFT与其个人资料的关联."

#: src/pages/Token.tsx:321
#: src/pages/IssueToken.tsx:90
msgid "Ticker"
msgstr "简称"

#: src/pages/IssueToken.tsx:36
msgid "Ticker is required"
msgstr "需提供简称"

#: src/components/NftOptions.tsx:190
#: src/components/NftOptions.tsx:191
msgid "Toggle hidden NFTs"
msgstr "切换隐藏的NFT"

#: src/components/NftOptions.tsx:123
#: src/components/NftOptions.tsx:124
msgid "Toggle multi-select"
msgstr "切换多重选择"

#: src/components/Header.tsx:54
#: src/components/Header.tsx:58
msgid "Toggle navigation menu"
msgstr "切换导航菜单"

#: src/pages/MakeOffer.tsx:446
msgid "Token"
msgstr "代币"

#: src/components/ConfirmationDialog.tsx:374
msgid "Transaction Output"
msgstr "转出交易"

#: src/components/ConfirmationDialog.tsx:213
msgid "Transaction Signed"
msgstr "已签名交易"

#: src/pages/Transactions.tsx:74
#: src/components/Nav.tsx:74
msgid "Transactions"
msgstr "交易"

#: src/pages/DidList.tsx:215
#: src/components/TransferDialog.tsx:117
#: src/components/NftCard.tsx:239
#: src/components/MultiSelectActions.tsx:110
#: src/components/FeeOnlyDialog.tsx:101
#: src/components/AssignNftDialog.tsx:154
msgid "Transfer"
msgstr "转移"

#: src/components/NftCard.tsx:357
msgid "Transfer NFT"
msgstr "转移NFT"

#: src/pages/DidList.tsx:335
msgid "Transfer Profile"
msgstr "转移个人资料"

#: src/pages/PeerList.tsx:217
#~ msgid "Trusted"
#~ msgstr "受信任的"

#: src/pages/PeerList.tsx:389
#~ msgid "Trusted peer"
#~ msgstr "信任节点"

#: src/components/NftCard.tsx:NaN
#: src/components/MultiSelectActions.tsx:145
#~ msgid "Unassign Profile"
#~ msgstr "取消分配个人资料"

#: src/pages/DidNfts.tsx:79
msgid "Unassigned NFTs"
msgstr ""

#: src/pages/Transactions.tsx:297
#: src/pages/Transaction.tsx:149
#: src/pages/Collection.tsx:92
#: src/components/ConfirmationDialog.tsx:517
#: src/components/ConfirmationDialog.tsx:531
msgid "Unknown"
msgstr "未知"

#: src/pages/Settings.tsx:139
#: src/pages/Settings.tsx:143
msgid "Unknown App"
msgstr "未知App"

#: src/pages/Send.tsx:48
#~ msgid "unknown asset"
#~ msgstr "未知资产"

#: src/pages/Token.tsx:196
msgid "Unknown asset"
msgstr "未知资产"

#: src/pages/Nft.tsx:82
msgid "Unknown NFT"
msgstr "未知NFT"

<<<<<<< HEAD
#: src/pages/NftList.tsx:241
#: src/pages/NftList.tsx:252
#: src/pages/NftList.tsx:305
=======
#: src/pages/NftList.tsx:203
#: src/pages/NftList.tsx:214
>>>>>>> 3353dfe9
#: src/components/OfferCard.tsx:177
#: src/components/NftCard.tsx:196
#: src/components/NftCard.tsx:214
#: src/components/ConfirmationDialog.tsx:482
#: src/components/ConfirmationDialog.tsx:496
msgid "Unnamed"
msgstr "未命名"

#: src/pages/NftList.tsx:316
msgid "Unnamed Profile"
msgstr ""

#: src/components/CoinList.tsx:218
#: src/components/CoinList.tsx:241
#: src/components/CoinList.tsx:281
msgid "Unspent"
msgstr "未花费"

#: src/pages/DidList.tsx:196
msgid "Untitled Profile"
msgstr "未命名个人资料"

#: src/pages/MakeOffer.tsx:346
msgid "Upload to Dexie"
msgstr "提交到Dexie"

#: src/pages/MakeOffer.tsx:372
msgid "Upload to MintGarden"
msgstr "提交到MintGarden"

#: src/components/NftCard.tsx:399
msgid "URL"
msgstr "网址"

#: src/components/NftCard.tsx:140
msgid "URL is required"
msgstr "需提供网址"

#: src/pages/CreateWallet.tsx:143
msgid "Use 24 words"
msgstr "使用24词"

#: src/pages/Settings.tsx:50
msgid "Version {version}"
msgstr ""

#: src/pages/TokenList.tsx:220
#: src/pages/DidList.tsx:74
msgid "View hidden"
msgstr "查看已隐藏的"

#: src/pages/Offers.tsx:160
#: src/pages/Offers.tsx:193
msgid "View Offer"
msgstr "查看报价"

#: src/pages/Settings.tsx:326
#: src/pages/Login.tsx:507
#: src/components/Nav.tsx:39
#: src/components/Layout.tsx:52
msgid "Wallet"
msgstr "钱包"

#: src/pages/Login.tsx:455
msgid "Wallet Details"
msgstr "钱包详情"

#: src/components/Layout.tsx:34
#: src/components/Layout.tsx:49
#: src/components/Header.tsx:78
msgid "Wallet icon"
msgstr "钱包硬币"

#: src/pages/ImportWallet.tsx:106
msgid "Wallet Key"
msgstr "钱包密钥"

#: src/pages/Settings.tsx:333
#: src/pages/Login.tsx:414
#: src/pages/ImportWallet.tsx:90
#: src/pages/CreateWallet.tsx:125
msgid "Wallet Name"
msgstr "钱包名称"

#: src/pages/Settings.tsx:124
msgid "WalletConnect"
msgstr "WalletConnect"

#: src/pages/Login.tsx:74
msgid "Wallets"
msgstr "钱包"

#: src/components/ConfirmationDialog.tsx:182
msgid "Warning"
msgstr "警告"

#: src/pages/CreateWallet.tsx:146
msgid "While 12 word mnemonics are sufficiently hard to crack, you can choose to use 24 instead to increase security."
msgstr "虽然12个助记词单词已经足够安全, 仍然可以选择使用24个单词来进一步增强安全性."

#: src/components/ConfirmationDialog.tsx:438
#: src/components/ConfirmationDialog.tsx:466
#: src/components/ConfirmationDialog.tsx:500
#: src/components/ConfirmationDialog.tsx:535
msgid "You"
msgstr "我"

#: src/pages/Offers.tsx:153
msgid "You can also paste an offer using"
msgstr "也可以粘贴报价通过"

#: src/pages/NftList.tsx:129
#~ msgid "You do not currently have any NFTs. Would you like to mint one?"
#~ msgstr "当前没有任何NFT. 想要铸造一个吗?"

#: src/pages/Transactions.tsx:85
msgid "You have not made any transactions yet."
msgstr "尚未进行任何交易."<|MERGE_RESOLUTION|>--- conflicted
+++ resolved
@@ -269,12 +269,7 @@
 msgstr "修改"
 
 #: src/pages/TokenList.tsx:168
-<<<<<<< HEAD
-#: src/components/NftOptions.tsx:71
-#: src/components/NftOptions.tsx:72
-=======
 #: src/pages/TokenList.tsx:169
->>>>>>> 3353dfe9
 msgid "Clear search"
 msgstr ""
 
@@ -664,13 +659,8 @@
 msgstr "高度:"
 
 #: src/pages/Token.tsx:259
-<<<<<<< HEAD
-#: src/pages/NftList.tsx:281
-#: src/pages/DidList.tsx:240
-=======
 #: src/pages/NftList.tsx:243
 #: src/pages/DidList.tsx:274
->>>>>>> 3353dfe9
 #: src/components/NftCard.tsx:334
 msgid "Hide"
 msgstr "隐藏"
@@ -829,11 +819,7 @@
 #~ msgid "Mint an NFT?"
 #~ msgstr "铸造NFT?"
 
-<<<<<<< HEAD
-#: src/pages/NftList.tsx:120
-=======
 #: src/pages/NftList.tsx:105
->>>>>>> 3353dfe9
 #: src/pages/MintNft.tsx:96
 msgid "Mint NFT"
 msgstr "铸造NFT"
@@ -1089,18 +1075,8 @@
 msgid "Profile name"
 msgstr "个人资料名称"
 
-<<<<<<< HEAD
-#: src/pages/DidNfts.tsx:79
-msgid "Profile NFTs"
-msgstr ""
-
-#: src/pages/DidList.tsx:60
-#: src/components/Nav.tsx:44
-#: src/components/Nav.tsx:47
-=======
 #: src/pages/DidList.tsx:62
 #: src/components/Nav.tsx:53
->>>>>>> 3353dfe9
 msgid "Profiles"
 msgstr "个人资料"
 
@@ -1207,19 +1183,9 @@
 msgid "Search NFTs"
 msgstr ""
 
-<<<<<<< HEAD
-#: src/components/NftOptions.tsx:49
-#~ msgid "Search NFTs..."
-#~ msgstr ""
-
-#: src/pages/TokenList.tsx:144
-#~ msgid "Search tokens..."
-#~ msgstr ""
-=======
 #: src/pages/TokenList.tsx:159
 msgid "Search tokens..."
 msgstr ""
->>>>>>> 3353dfe9
 
 #: src/pages/Login.tsx:471
 msgid "Secret Key"
@@ -1280,13 +1246,8 @@
 msgstr "设置"
 
 #: src/pages/Token.tsx:259
-<<<<<<< HEAD
-#: src/pages/NftList.tsx:281
-#: src/pages/DidList.tsx:240
-=======
 #: src/pages/NftList.tsx:243
 #: src/pages/DidList.tsx:274
->>>>>>> 3353dfe9
 #: src/components/NftCard.tsx:334
 msgid "Show"
 msgstr "显示"
@@ -1308,13 +1269,8 @@
 msgid "Sign Transaction"
 msgstr "签署交易"
 
-<<<<<<< HEAD
-#: src/pages/TokenList.tsx:325
-#: src/components/NftOptions.tsx:161
-=======
 #: src/pages/TokenList.tsx:326
 #: src/components/NftOptions.tsx:146
->>>>>>> 3353dfe9
 msgid "Sort Alphabetically"
 msgstr "按字母顺序排序"
 
@@ -1322,14 +1278,8 @@
 msgid "Sort by Balance"
 msgstr "按余额排序"
 
-<<<<<<< HEAD
-#: src/pages/TokenList.tsx:305
-#: src/components/NftOptions.tsx:136
-#: src/components/NftOptions.tsx:137
-=======
 #: src/pages/TokenList.tsx:306
 #: src/components/NftOptions.tsx:120
->>>>>>> 3353dfe9
 msgid "Sort options"
 msgstr "排序选项"
 
@@ -1593,14 +1543,8 @@
 msgid "Unknown NFT"
 msgstr "未知NFT"
 
-<<<<<<< HEAD
-#: src/pages/NftList.tsx:241
-#: src/pages/NftList.tsx:252
-#: src/pages/NftList.tsx:305
-=======
 #: src/pages/NftList.tsx:203
 #: src/pages/NftList.tsx:214
->>>>>>> 3353dfe9
 #: src/components/OfferCard.tsx:177
 #: src/components/NftCard.tsx:196
 #: src/components/NftCard.tsx:214
