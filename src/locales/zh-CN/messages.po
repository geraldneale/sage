--- conflicted
+++ resolved
@@ -102,11 +102,7 @@
 msgid "Add URL"
 msgstr "添加网址"
 
-<<<<<<< HEAD
-#: src/pages/Send.tsx:226
-=======
 #: src/pages/Send.tsx:225
->>>>>>> 8c22b67c
 #: src/pages/Nft.tsx:241
 #: src/components/TransferDialog.tsx:81
 #: src/components/AddressList.tsx:57
@@ -165,11 +161,7 @@
 msgid "Are you sure you want to resync this wallet's data? This will re-download data from the network which can take a while depending on the size of the wallet."
 msgstr "确定要重新同步此钱包的数据吗? 这将从网络重新下载数据, 根据钱包的大小, 这可能需要一些时间."
 
-<<<<<<< HEAD
-#: src/pages/Token.tsx:270
-=======
 #: src/pages/Token.tsx:376
->>>>>>> 8c22b67c
 msgid "Asset"
 msgstr "资产"
 
@@ -236,15 +228,9 @@
 msgid "By disabling this you are creating a cold wallet, with no ability to sign transactions. The mnemonic will need to be saved elsewhere."
 msgstr "禁用此功能后, 将创建一个冷钱包, 该钱包无法签署交易. 需要将助记词保存在其他地方."
 
-<<<<<<< HEAD
-#: src/pages/Token.tsx:358
-#: src/pages/Token.tsx:566
-#: src/pages/Token.tsx:634
-=======
 #: src/pages/Token.tsx:464
 #: src/pages/Token.tsx:677
 #: src/pages/Token.tsx:745
->>>>>>> 8c22b67c
 #: src/pages/PeerList.tsx:305
 #: src/pages/PeerList.tsx:359
 #: src/pages/PeerList.tsx:508
@@ -300,11 +286,7 @@
 msgid "Coin with id {coinId}"
 msgstr ""
 
-<<<<<<< HEAD
-#: src/pages/Token.tsx:493
-=======
 #: src/pages/Token.tsx:604
->>>>>>> 8c22b67c
 msgid "Coins"
 msgstr "硬币"
 
@@ -321,21 +303,12 @@
 msgid "Collection Name"
 msgstr "集合名称"
 
-<<<<<<< HEAD
-#: src/pages/Token.tsx:520
-#: src/pages/Token.tsx:569
-msgid "Combine"
-msgstr "合并"
-
-#: src/pages/Token.tsx:532
-=======
 #: src/pages/Token.tsx:631
 #: src/pages/Token.tsx:680
 msgid "Combine"
 msgstr "合并"
 
 #: src/pages/Token.tsx:643
->>>>>>> 8c22b67c
 msgid "Combine {ticker}"
 msgstr "合并 {ticker}"
 
@@ -523,11 +496,7 @@
 msgid "Done"
 msgstr "确定"
 
-<<<<<<< HEAD
-#: src/pages/Token.tsx:262
-=======
 #: src/pages/Token.tsx:368
->>>>>>> 8c22b67c
 msgid "Edit"
 msgstr "编辑"
 
@@ -536,21 +505,12 @@
 msgid "Edit Profile"
 msgstr ""
 
-<<<<<<< HEAD
-#: src/pages/Token.tsx:304
-msgid "Edit Token Details"
-msgstr "编辑代币详情"
-
-#: src/pages/Send.tsx:242
-#: src/pages/MintNft.tsx:211
-=======
 #: src/pages/Token.tsx:410
 msgid "Edit Token Details"
 msgstr "编辑代币详情"
 
 #: src/pages/Send.tsx:241
 #: src/pages/MintNft.tsx:217
->>>>>>> 8c22b67c
 #: src/components/TransferDialog.tsx:84
 msgid "Enter address"
 msgstr "输入地址"
@@ -577,11 +537,7 @@
 msgid "Enter memo"
 msgstr ""
 
-<<<<<<< HEAD
-#: src/pages/Send.tsx:234
-=======
 #: src/pages/Send.tsx:233
->>>>>>> 8c22b67c
 msgid "Enter multiple distinct addresses"
 msgstr ""
 
@@ -601,11 +557,7 @@
 msgid "Enter the IP address of the peer you want to connect to."
 msgstr "输入想连接的节点 IP 地址."
 
-<<<<<<< HEAD
-#: src/pages/Token.tsx:307
-=======
 #: src/pages/Token.tsx:413
->>>>>>> 8c22b67c
 msgid "Enter the new display details for this token"
 msgstr "输入此代币的新显示详情"
 
@@ -700,11 +652,7 @@
 msgid "Height:"
 msgstr "高度:"
 
-<<<<<<< HEAD
-#: src/pages/Token.tsx:270
-=======
 #: src/pages/Token.tsx:376
->>>>>>> 8c22b67c
 #: src/pages/NftList.tsx:243
 #: src/pages/DidList.tsx:274
 #: src/components/NftCard.tsx:334
@@ -891,11 +839,7 @@
 msgid "Mnemonic"
 msgstr "助记词"
 
-<<<<<<< HEAD
-#: src/pages/Token.tsx:313
-=======
 #: src/pages/Token.tsx:419
->>>>>>> 8c22b67c
 #: src/pages/IssueToken.tsx:74
 #: src/pages/DidList.tsx:301
 #: src/pages/CreateProfile.tsx:69
@@ -915,17 +859,10 @@
 msgid "Network"
 msgstr "网络"
 
-<<<<<<< HEAD
-#: src/pages/ViewOffer.tsx:80
-#: src/pages/Token.tsx:551
-#: src/pages/Token.tsx:619
-#: src/pages/MintNft.tsx:256
-=======
 #: src/pages/ViewOffer.tsx:186
 #: src/pages/Token.tsx:662
 #: src/pages/Token.tsx:730
 #: src/pages/MintNft.tsx:262
->>>>>>> 8c22b67c
 #: src/pages/MakeOffer.tsx:178
 #: src/pages/CreateProfile.tsx:86
 #: src/components/TransferDialog.tsx:96
@@ -1042,11 +979,7 @@
 msgid "Ok"
 msgstr "Ok"
 
-<<<<<<< HEAD
-#: src/pages/Token.tsx:598
-=======
 #: src/pages/Token.tsx:709
->>>>>>> 8c22b67c
 msgid "Output Count"
 msgstr "转出数量"
 
@@ -1123,15 +1056,9 @@
 msgid "Processing offer data..."
 msgstr "正在处理报价数据..."
 
-<<<<<<< HEAD
-#: src/pages/MintNft.tsx:107
-#: src/components/ConfirmationDialog.tsx:507
-#: src/components/ConfirmationDialog.tsx:521
-=======
 #: src/pages/MintNft.tsx:113
 #: src/components/ConfirmationDialog.tsx:481
 #: src/components/ConfirmationDialog.tsx:495
->>>>>>> 8c22b67c
 #: src/components/AssignNftDialog.tsx:92
 msgid "Profile"
 msgstr "个人资料"
@@ -1158,11 +1085,7 @@
 #~ msgid "Reassign Profile"
 #~ msgstr "重新分配个人资料"
 
-<<<<<<< HEAD
-#: src/pages/Token.tsx:250
-=======
 #: src/pages/Token.tsx:357
->>>>>>> 8c22b67c
 msgid "Receive"
 msgstr "接收"
 
@@ -1186,19 +1109,11 @@
 msgid "Receiving"
 msgstr "正在接收"
 
-<<<<<<< HEAD
-#: src/pages/Token.tsx:265
-msgid "Refresh Info"
-msgstr "刷新信息"
-
-#: src/pages/Token.tsx:361
-=======
 #: src/pages/Token.tsx:371
 msgid "Refresh Info"
 msgstr "刷新信息"
 
 #: src/pages/Token.tsx:467
->>>>>>> 8c22b67c
 #: src/pages/Login.tsx:259
 #: src/pages/Login.tsx:442
 #: src/pages/DidList.tsx:258
@@ -1259,17 +1174,12 @@
 msgid "Save Offer"
 msgstr "保存报价"
 
-<<<<<<< HEAD
-#: src/pages/TokenList.tsx:160
-#: src/pages/TokenList.tsx:161
-=======
 #: src/pages/QrScanner.tsx:63
 msgid "Scan QR Code"
 msgstr ""
 
 #: src/pages/TokenList.tsx:157
 #: src/pages/TokenList.tsx:158
->>>>>>> 8c22b67c
 msgid "Search for a token"
 msgstr ""
 
@@ -1302,17 +1212,8 @@
 msgid "Select network"
 msgstr "选择网络"
 
-<<<<<<< HEAD
-#: src/components/selectors/NftSelector.tsx:147
-msgid "Select NFT"
-msgstr ""
-
-#: src/pages/MintNft.tsx:113
-#: src/pages/MintNft.tsx:115
-=======
 #: src/pages/MintNft.tsx:119
 #: src/pages/MintNft.tsx:121
->>>>>>> 8c22b67c
 #: src/components/AssignNftDialog.tsx:98
 #: src/components/AssignNftDialog.tsx:100
 msgid "Select profile"
@@ -1322,28 +1223,16 @@
 msgid "Selected {selectedPeersCount} of {totalPeersCount} peers"
 msgstr "已选择 {selectedPeersCount} / {totalPeersCount} 个节点"
 
-<<<<<<< HEAD
-#: src/pages/Token.tsx:244
-msgid "Send"
-msgstr "发送"
-
-#: src/pages/Send.tsx:190
-=======
 #: src/pages/Token.tsx:349
 msgid "Send"
 msgstr "发送"
 
 #: src/pages/Send.tsx:194
->>>>>>> 8c22b67c
 #: src/pages/Send.tsx:331
 msgid "Send {ticker}"
 msgstr "发送 {ticker}"
 
-<<<<<<< HEAD
-#: src/pages/Send.tsx:213
-=======
 #: src/pages/Send.tsx:212
->>>>>>> 8c22b67c
 msgid "Send in bulk (airdrop)"
 msgstr ""
 
@@ -1360,11 +1249,7 @@
 msgid "Settings"
 msgstr "设置"
 
-<<<<<<< HEAD
-#: src/pages/Token.tsx:270
-=======
 #: src/pages/Token.tsx:376
->>>>>>> 8c22b67c
 #: src/pages/NftList.tsx:243
 #: src/pages/DidList.tsx:274
 #: src/components/NftCard.tsx:334
@@ -1414,21 +1299,12 @@
 msgid "Spent Coins"
 msgstr "已花费硬币"
 
-<<<<<<< HEAD
-#: src/pages/Token.tsx:510
-#: src/pages/Token.tsx:637
-msgid "Split"
-msgstr "拆分"
-
-#: src/pages/Token.tsx:581
-=======
 #: src/pages/Token.tsx:621
 #: src/pages/Token.tsx:748
 msgid "Split"
 msgstr "拆分"
 
 #: src/pages/Token.tsx:692
->>>>>>> 8c22b67c
 msgid "Split {ticker}"
 msgstr "拆分 {ticker}"
 
@@ -1537,11 +1413,7 @@
 #~ msgid "This will bulk unassign the NFTs from their profiles."
 #~ msgstr "这将批量取消 NFT 与其个人资料的关联."
 
-<<<<<<< HEAD
-#: src/pages/Token.tsx:535
-=======
 #: src/pages/Token.tsx:646
->>>>>>> 8c22b67c
 msgid "This will combine all of the selected coins into one."
 msgstr "这将把所有选中的币合并为一个."
 
@@ -1569,11 +1441,7 @@
 msgid "This will send the profile to the provided address."
 msgstr "这将把个人资料发送到提供的地址."
 
-<<<<<<< HEAD
-#: src/pages/Token.tsx:584
-=======
 #: src/pages/Token.tsx:695
->>>>>>> 8c22b67c
 msgid "This will split all of the selected coins."
 msgstr "这将拆分所有选定的硬币."
 
@@ -1581,11 +1449,7 @@
 #~ msgid "This will unassign the NFT from its profile."
 #~ msgstr "这将取消NFT与其个人资料的关联."
 
-<<<<<<< HEAD
-#: src/pages/Token.tsx:332
-=======
 #: src/pages/Token.tsx:438
->>>>>>> 8c22b67c
 #: src/pages/IssueToken.tsx:90
 msgid "Ticker"
 msgstr "简称"
@@ -1683,11 +1547,7 @@
 #~ msgid "unknown asset"
 #~ msgstr "未知资产"
 
-<<<<<<< HEAD
-#: src/pages/Token.tsx:197
-=======
 #: src/pages/Token.tsx:312
->>>>>>> 8c22b67c
 msgid "Unknown asset"
 msgstr "未知资产"
 
