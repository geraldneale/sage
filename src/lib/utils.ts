--- conflicted
+++ resolved
@@ -12,7 +12,6 @@
   return value;
 }
 
-<<<<<<< HEAD
 /**
  * Converts a Unix epoch timestamp to a Date object in UTC
  * @param timestamp Unix timestamp in seconds
@@ -23,14 +22,11 @@
   return new Date(timestamp * 1000);
 }
 
-export function formatAddress(address: string, chars: number = 8): string {
-=======
 export function formatAddress(
   address: string,
   chars: number = 8,
   trailingChars: number = chars,
 ): string {
->>>>>>> f9f4bcc9
   const cleanAddress = address.startsWith('0x') ? address.slice(2) : address;
 
   if (chars + trailingChars >= cleanAddress.length) {
