--- conflicted
+++ resolved
@@ -36,12 +36,8 @@
 import { commands, KeyInfo, SecretKeyInfo } from '../bindings';
 import Container from '../components/Container';
 import { loginAndUpdateState } from '../state';
-<<<<<<< HEAD
-import SafeAreaView from '@/components/SafeAreaView';
 import { Trans } from '@lingui/react/macro';
 import { t } from '@lingui/core/macro';
-=======
->>>>>>> b4b7b623
 
 export default function Login() {
   const navigate = useNavigate();
