--- conflicted
+++ resolved
@@ -16,13 +16,6 @@
 import { Trans } from '@lingui/react/macro';
 import { useEffect, useState } from 'react';
 import { useNavigate, useParams } from 'react-router-dom';
-<<<<<<< HEAD
-import { Trans } from '@lingui/react/macro';
-import { t } from '@lingui/core/macro';
-import { CustomError } from '@/contexts/ErrorContext';
-import { OfferConfirmation } from '@/components/confirmations/OfferConfirmation';
-=======
->>>>>>> 2940c053
 
 const isValidHostname = (url: string, expectedHostname: string) => {
   try {
