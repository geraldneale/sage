--- conflicted
+++ resolved
@@ -36,12 +36,7 @@
 import { useInsets } from '@/contexts/SafeAreaContext';
 
 export default function CreateWallet() {
-<<<<<<< HEAD
-  const navigate = useNavigate();
-  const insets = useInsets();
-=======
   const { addError } = useErrors();
->>>>>>> 992c164d
 
   const navigate = useNavigate();
 
