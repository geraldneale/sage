--- conflicted
+++ resolved
@@ -30,13 +30,8 @@
   SendXch,
   TransactionResponse,
 } from '../bindings';
-<<<<<<< HEAD
-import Container from '../components/Container';
-import { TokenAmountInput } from '@/components/ui/masked-input';
 import { Trans } from '@lingui/react/macro';
 import { t } from '@lingui/core/macro';
-=======
->>>>>>> b4b7b623
 
 export default function Send() {
   const { asset_id: assetId } = useParams();
