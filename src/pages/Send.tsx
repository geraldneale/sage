--- conflicted
+++ resolved
@@ -27,11 +27,7 @@
   TransactionResponse,
 } from '../bindings';
 import Container from '../components/Container';
-<<<<<<< HEAD
-import ErrorDialog from '../components/ErrorDialog';
 import { TokenAmountInput } from '@/components/ui/masked-input';
-=======
->>>>>>> 992c164d
 
 export default function Send() {
   const { asset_id: assetId } = useParams();
@@ -121,19 +117,6 @@
 
     command({
       address: values.address,
-<<<<<<< HEAD
-      amount: values.amount.toString(),
-      fee: values.fee?.toString() || '0',
-    }).then((confirmation) => {
-      if (confirmation.status === 'error') {
-        console.error(confirmation.error);
-        return;
-      }
-
-      console.log(confirmation.data);
-      setResponse(confirmation.data);
-    });
-=======
       amount: toMojos(values.amount.toString(), asset?.decimals || 12),
       fee: toMojos(
         values.fee?.toString() || '0',
@@ -142,7 +125,6 @@
     })
       .then((confirmation) => setResponse(confirmation))
       .catch(addError);
->>>>>>> 992c164d
   };
 
   return (
