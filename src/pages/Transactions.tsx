--- conflicted
+++ resolved
@@ -51,14 +51,8 @@
         const pendingResult = await commands.getPendingTransactions({});
         setPending(pendingResult.transactions);
 
-<<<<<<< HEAD
         const result = await queryTransactions({
           search,
-=======
-        const result = await commands.getTransactions({
-          offset: (page - 1) * pageSize,
-          limit: pageSize,
->>>>>>> 2940c053
           ascending,
           page,
           pageSize,
